#!/usr/bin/env python3
import os
import sys
import subprocess
import time
import signal
import atexit
from pathlib import Path
import requests
from typing import List, Optional
import argparse

# Add the project root to Python path and import utilities
project_root = Path(__file__).parent.parent
sys.path.insert(0, str(project_root))

from scripts.utils import (
    get_project_name, load_env_file, check_dependencies, check_docker_running,
    start_docker_services, wait_for_services_health, print_service_urls,
    stop_docker_services
)

# Global list to track background processes for cleanup
background_processes: List[subprocess.Popen] = []

def cleanup_processes():
    """Clean up all background processes on script exit."""
    print("\n🛑 Cleaning up all services...")
    
    # Stop Docker services
    print("🐋 Stopping Docker services...")
    try:
        project_name = get_project_name()
        stop_docker_services(project_name)
    except Exception as e:
        print(f"⚠️  Error stopping Docker services: {e}")
    
    # Clean up background processes
    for process in background_processes:
        try:
            if process.poll() is None:  # Still running
                process.terminate()
                try:
                    process.wait(timeout=5)
                except subprocess.TimeoutExpired:
                    process.kill()
        except Exception:
            pass

def signal_handler(signum, frame):
    """Handle interrupt signals gracefully."""
    cleanup_processes()
    sys.exit(0)

# Register cleanup handlers
atexit.register(cleanup_processes)
signal.signal(signal.SIGINT, signal_handler)
signal.signal(signal.SIGTERM, signal_handler)

def run_background_command(cmd: List[str], cwd: Optional[str] = None, env: Optional[dict] = None) -> subprocess.Popen:
    """Run a command in the background and track it for cleanup."""
    print(f"Starting in background: {' '.join(cmd)}")
    if cwd:
        print(f"  Working directory: {cwd}")
    
    process = subprocess.Popen(
        cmd, 
        cwd=cwd, 
        env=env
    )
    background_processes.append(process)
    return process

def start_langgraph(production_mode: bool = False):
    """Start LangGraph development or production server."""
    mode_name = "production" if production_mode else "development"
    print(f"🤖 Starting LangGraph {mode_name} server...")

    # Print relevant environment variables for debugging
    print("\n🔎 LangGraph environment variables:")
    print("  SUPABASE_URL:", os.environ.get("SUPABASE_URL"))
    print("  SUPABASE_ANON_KEY:", os.environ.get("SUPABASE_ANON_KEY"))
    print("")

    script_dir = Path(__file__).parent
    project_root = script_dir.parent
    langgraph_dir = project_root / "langgraph"

    # First install dependencies
    print("📦 Installing LangGraph dependencies...")
    subprocess.run(["poetry", "install"], cwd=str(langgraph_dir), check=True)

    # Development mode with hot reloading
    cmd = ["poetry", "run", "langgraph", "dev", "--allow-blocking"]

    print(f"🚀 Starting: {' '.join(cmd)} (in {langgraph_dir})")

    # Use host environment (preserves localhost URLs)
    env = os.environ.copy()

    process = subprocess.Popen(
        cmd,
        cwd=str(langgraph_dir),
        env=env,
        stdin=None,
        stdout=None,
        stderr=None
    )
    background_processes.append(process)

    # Give it time to start up
    print("⏳ Waiting for LangGraph to start...")
    time.sleep(5)

    # Check if it's responding
    try:
        response = requests.get("http://localhost:2024", timeout=5)
        print(f"✅ LangGraph is responding (HTTP {response.status_code})")
        return process
    except requests.RequestException:
        print("⚠️  LangGraph not yet responding (may still be starting)")
        return process

<<<<<<< HEAD
def start_web_frontend(production_mode=False):
    """Start web frontend server.

    Args:
        production_mode: If True, builds and runs in production mode. If False, runs in dev mode.
    """
    mode_label = "production" if production_mode else "development"
    print(f"🌐 Starting web frontend {mode_label} server...")
=======
def start_web_frontend(production_mode: bool = False):
    """Start web frontend development or production server."""
    mode_name = "production" if production_mode else "development"
    print(f"🌐 Starting web frontend {mode_name} server...")
>>>>>>> d1b8f011

    script_dir = Path(__file__).parent
    project_root = script_dir.parent
    web_dir = project_root / "apps" / "web"

    if not web_dir.exists():
        print(f"❌ Web frontend directory not found: {web_dir.absolute()}")
        return None

    # First install dependencies
    print("📦 Installing web frontend dependencies...")
    try:
        subprocess.run(["yarn", "install"], cwd=str(web_dir), check=True)
    except subprocess.CalledProcessError as e:
        print(f"❌ Failed to install web frontend dependencies: {e}")
        return None

<<<<<<< HEAD
    # Use host environment (preserves localhost URLs)
    env = os.environ.copy()

    if production_mode:
        # Build the production version first
        print(f"🏗️  Building production version (in {web_dir})...")
        try:
            subprocess.run(["yarn", "build"], cwd=str(web_dir), check=True, env=env)
            print("✅ Production build completed")
        except subprocess.CalledProcessError as e:
            print(f"❌ Failed to build web frontend: {e}")
            return None

        # Start the production server
        print(f"🚀 Starting: yarn run start (in {web_dir})")
        process = subprocess.Popen(
            ["yarn", "run", "start"],
            cwd=str(web_dir),
            env=env,
            stdin=None,
            stdout=None,
            stderr=None
        )
    else:
        # Start the development server
        print(f"🚀 Starting: yarn run dev (in {web_dir})")
        process = subprocess.Popen(
            ["yarn", "run", "dev"],
            cwd=str(web_dir),
            env=env,
            stdin=None,
            stdout=None,
            stderr=None
        )

    background_processes.append(process)

    # Give it time to start up
    wait_time = 5 if production_mode else 8
    print(f"⏳ Waiting for web frontend to start...")
    time.sleep(wait_time)
=======
    # Build command based on mode
    if production_mode:
        # In production mode, build first
        print("🔨 Building web frontend for production...")
        try:
            subprocess.run(["yarn", "build"], cwd=str(web_dir), check=True)
        except subprocess.CalledProcessError as e:
            print(f"❌ Failed to build web frontend: {e}")
            return None

        cmd = ["yarn", "start"]
    else:
        # Development mode with hot reloading
        cmd = ["yarn", "run", "dev"]

    print(f"🚀 Starting: {' '.join(cmd)} (in {web_dir})")

    # Use host environment (preserves localhost URLs)
    env = os.environ.copy()

    process = subprocess.Popen(
        cmd,
        cwd=str(web_dir),
        env=env,
        stdin=None,
        stdout=None,
        stderr=None
    )
    background_processes.append(process)

    # Give it time to start up
    print("⏳ Waiting for web frontend to start...")
    time.sleep(8)
>>>>>>> d1b8f011

    # Check if it's responding
    try:
        response = requests.get("http://localhost:3000", timeout=5)
        print(f"✅ Web frontend is responding (HTTP {response.status_code})")
        return process
    except requests.RequestException:
        print("⚠️  Web frontend not yet responding (may still be starting)")
        return process

def check_services_health():
    """Check the health of all running services."""
    print("🔍 Checking service health...")
    
    # Get platform configuration
    platform_domain = os.environ.get('PLATFORM_DOMAIN', 'localhost')
    platform_protocol = os.environ.get('PLATFORM_PROTOCOL', 'http')
    
    services = [
        ("Supabase (Kong Gateway)", f"{platform_protocol}://{platform_domain}:8000"),
        ("n8n", f"{platform_protocol}://{platform_domain}:5678"),
        ("LangConnect", f"{platform_protocol}://{platform_domain}:8080/health"),
        ("MCP Server", f"{platform_protocol}://{platform_domain}:8002/health"),
        ("Windmill Server", f"{platform_protocol}://{platform_domain}:9000/health")
    ]
    
    for service_name, url in services:
        try:
            response = requests.get(url, timeout=5)
            if response.status_code in [200, 301, 302]:
                print(f"✅ {service_name} is responding")
            else:
                print(f"⚠️  {service_name} returned status {response.status_code}")
        except requests.RequestException:
            print(f"❌ {service_name} not responding")

def check_development_servers():
    """Check if LangGraph and web frontend are responding."""
    print("🔍 Checking development servers...")
    
    # Get platform domain from environment, default to localhost
    platform_domain = os.environ.get('PLATFORM_DOMAIN', 'localhost')
    platform_protocol = os.environ.get('PLATFORM_PROTOCOL', 'http')
    
    time.sleep(15)  # Give servers time to start
    
    # Check LangGraph
    try:
        result = subprocess.run(
            ["curl", "-s", "-f", f"{platform_protocol}://{platform_domain}:2024"],
            capture_output=True, timeout=5
        )
        if result.returncode == 0:
            print("✅ LangGraph server is responding")
        else:
            print("⚠️  LangGraph server not yet ready (may still be starting)")
    except Exception:
        print("⚠️  LangGraph server not yet ready (may still be starting)")
    
    # Check Web Frontend
    try:
        result = subprocess.run(
            ["curl", "-s", "-f", f"{platform_protocol}://{platform_domain}:3000"],
            capture_output=True, timeout=5
        )
        if result.returncode == 0:
            print("✅ Web frontend is responding")
        else:
            print("⚠️  Web frontend not yet ready (may still be starting)")
    except Exception:
        print("⚠️  Web frontend not yet ready (may still be starting)")



def fix_poetry_lock_files():
    """Fix any corrupted poetry.lock files with <empty> constraints."""
    print("🔧 Checking for poetry.lock files with empty constraints...")

    script_dir = Path(__file__).parent
    project_root = script_dir.parent

    # Paths to check for poetry.lock files
    poetry_lock_paths = [
        project_root / "apps" / "langconnect" / "poetry.lock",
        project_root / "apps" / "mcp" / "poetry.lock",
        project_root / "langgraph" / "poetry.lock"
    ]

    for lock_path in poetry_lock_paths:
        if lock_path.exists():
            try:
                with open(lock_path, 'r') as f:
                    content = f.read()

                if '<empty>' in content:
                    print(f"  🔧 Fixing empty constraints in {lock_path}")
                    fixed_content = content.replace('"optax (<empty>)"', '"optax"')

                    with open(lock_path, 'w') as f:
                        f.write(fixed_content)
                    print(f"  ✅ Fixed {lock_path}")
                else:
                    print(f"  ✅ {lock_path} is clean")
            except Exception as e:
                print(f"  ⚠️  Could not check/fix {lock_path}: {e}")

def main():
    """Main function to start all services."""
    parser = argparse.ArgumentParser(description="Start Agent Platform in local development mode")
    parser.add_argument('--skip-frontend', action='store_true', help='Skip starting web frontend')
    parser.add_argument('--skip-langgraph', action='store_true', help='Skip starting LangGraph')
<<<<<<< HEAD
    parser.add_argument('--production-frontend', action='store_true', help='Run web frontend in production mode (build + start)')
=======
    parser.add_argument('--production', action='store_true', help='Run in production mode (build and start instead of dev)')
>>>>>>> d1b8f011
    args = parser.parse_args()

    mode_name = "PRODUCTION/DEMO" if args.production else "DEVELOPMENT"
    print(f"🚀 Starting Agent Platform in LOCAL {mode_name} mode...")
    print("🐋 Docker: All infrastructure services")
    print("💻 Local: LangGraph + Web Frontend (optional)")
    print("📋 Using streamlined .env.local with domain-first approach")
    print(f"🏷️  Project name: {get_project_name()}")

    # Check dependencies
    if not check_dependencies():
        sys.exit(1)

    if not check_docker_running():
        sys.exit(1)

    # Load environment variables
    if not load_env_file():
        sys.exit(1)

    print(f"🌐 Platform domain: {os.environ.get('PLATFORM_DOMAIN', 'localhost')}")
    print(f"🔗 Protocol: {os.environ.get('PLATFORM_PROTOCOL', 'http')}")

    try:
        # Fix any corrupted poetry.lock files before Docker build
        fix_poetry_lock_files()

        # Stop existing containers
        project_name = get_project_name()
        stop_docker_services(project_name)

        # Start all Docker services
        if not start_docker_services(project_name):
            sys.exit(1)
        
        # Wait for services to be ready
        wait_for_services_health()
        
        # Start LangGraph (optional)
        langgraph_process = None
        if not args.skip_langgraph:
            langgraph_process = start_langgraph(production_mode=args.production)
        else:
            print("⚠️  Skipping LangGraph (--skip-langgraph flag)")

        # Start Web Frontend (optional)
        web_frontend_process = None
        if not args.skip_frontend:
<<<<<<< HEAD
            web_frontend_process = start_web_frontend(production_mode=args.production_frontend)
=======
            web_frontend_process = start_web_frontend(production_mode=args.production)
>>>>>>> d1b8f011
        else:
            print("⚠️  Skipping Web Frontend (--skip-frontend flag)")
        
        # Check service health
        check_services_health()
        
        # Check development servers
        if not args.skip_langgraph or not args.skip_frontend:
            check_development_servers()
        
        # Print service URLs
        print_service_urls()
        
        # Keep the script running
        try:
            iteration = 0
            while True:
                time.sleep(10)
                iteration += 1
                
                # Check if processes are still alive every 30 seconds
                if iteration % 3 == 0:
                    print(f"\n🔍 Checking background processes (iteration {iteration})...")
                    if langgraph_process and langgraph_process.poll() is None:
                        print(f"  ✅ LangGraph process is running")
                    elif langgraph_process:
                        print(f"  ❌ LangGraph process has stopped")
                    
                    if web_frontend_process and web_frontend_process.poll() is None:
                        print(f"  ✅ Web frontend process is running")
                    elif web_frontend_process:
                        print(f"  ❌ Web frontend process has stopped")
                    
                    # Quick health check
                    platform_domain = os.environ.get('PLATFORM_DOMAIN', 'localhost')
                    platform_protocol = os.environ.get('PLATFORM_PROTOCOL', 'http')
                    
                    if langgraph_process:
                        try:
                            response = requests.get(f"{platform_protocol}://{platform_domain}:2024", timeout=2)
                            print(f"  🧠 LangGraph: HTTP {response.status_code}")
                        except Exception as e:
                            print(f"  🧠 LangGraph: Not responding ({str(e)[:50]}...)")
                    
                    if web_frontend_process:
                        try:
                            response = requests.get(f"{platform_protocol}://{platform_domain}:3000", timeout=2)
                            print(f"  🌐 Web Frontend: HTTP {response.status_code}")
                        except Exception as e:
                            print(f"  🌐 Web Frontend: Not responding ({str(e)[:50]}...)")
                
        except KeyboardInterrupt:
            print("\n🛑 Received interrupt signal...")
            
    except subprocess.CalledProcessError as e:
        print(f"❌ Command failed: {e}")
        cleanup_processes()
        sys.exit(1)
    except Exception as e:
        print(f"❌ Unexpected error: {e}")
        cleanup_processes()
        sys.exit(1)

if __name__ == "__main__":
    main() <|MERGE_RESOLUTION|>--- conflicted
+++ resolved
@@ -121,21 +121,10 @@
         print("⚠️  LangGraph not yet responding (may still be starting)")
         return process
 
-<<<<<<< HEAD
-def start_web_frontend(production_mode=False):
-    """Start web frontend server.
-
-    Args:
-        production_mode: If True, builds and runs in production mode. If False, runs in dev mode.
-    """
-    mode_label = "production" if production_mode else "development"
-    print(f"🌐 Starting web frontend {mode_label} server...")
-=======
 def start_web_frontend(production_mode: bool = False):
     """Start web frontend development or production server."""
     mode_name = "production" if production_mode else "development"
     print(f"🌐 Starting web frontend {mode_name} server...")
->>>>>>> d1b8f011
 
     script_dir = Path(__file__).parent
     project_root = script_dir.parent
@@ -153,49 +142,6 @@
         print(f"❌ Failed to install web frontend dependencies: {e}")
         return None
 
-<<<<<<< HEAD
-    # Use host environment (preserves localhost URLs)
-    env = os.environ.copy()
-
-    if production_mode:
-        # Build the production version first
-        print(f"🏗️  Building production version (in {web_dir})...")
-        try:
-            subprocess.run(["yarn", "build"], cwd=str(web_dir), check=True, env=env)
-            print("✅ Production build completed")
-        except subprocess.CalledProcessError as e:
-            print(f"❌ Failed to build web frontend: {e}")
-            return None
-
-        # Start the production server
-        print(f"🚀 Starting: yarn run start (in {web_dir})")
-        process = subprocess.Popen(
-            ["yarn", "run", "start"],
-            cwd=str(web_dir),
-            env=env,
-            stdin=None,
-            stdout=None,
-            stderr=None
-        )
-    else:
-        # Start the development server
-        print(f"🚀 Starting: yarn run dev (in {web_dir})")
-        process = subprocess.Popen(
-            ["yarn", "run", "dev"],
-            cwd=str(web_dir),
-            env=env,
-            stdin=None,
-            stdout=None,
-            stderr=None
-        )
-
-    background_processes.append(process)
-
-    # Give it time to start up
-    wait_time = 5 if production_mode else 8
-    print(f"⏳ Waiting for web frontend to start...")
-    time.sleep(wait_time)
-=======
     # Build command based on mode
     if production_mode:
         # In production mode, build first
@@ -229,7 +175,6 @@
     # Give it time to start up
     print("⏳ Waiting for web frontend to start...")
     time.sleep(8)
->>>>>>> d1b8f011
 
     # Check if it's responding
     try:
@@ -341,11 +286,7 @@
     parser = argparse.ArgumentParser(description="Start Agent Platform in local development mode")
     parser.add_argument('--skip-frontend', action='store_true', help='Skip starting web frontend')
     parser.add_argument('--skip-langgraph', action='store_true', help='Skip starting LangGraph')
-<<<<<<< HEAD
-    parser.add_argument('--production-frontend', action='store_true', help='Run web frontend in production mode (build + start)')
-=======
     parser.add_argument('--production', action='store_true', help='Run in production mode (build and start instead of dev)')
->>>>>>> d1b8f011
     args = parser.parse_args()
 
     mode_name = "PRODUCTION/DEMO" if args.production else "DEVELOPMENT"
@@ -394,11 +335,7 @@
         # Start Web Frontend (optional)
         web_frontend_process = None
         if not args.skip_frontend:
-<<<<<<< HEAD
-            web_frontend_process = start_web_frontend(production_mode=args.production_frontend)
-=======
             web_frontend_process = start_web_frontend(production_mode=args.production)
->>>>>>> d1b8f011
         else:
             print("⚠️  Skipping Web Frontend (--skip-frontend flag)")
         
