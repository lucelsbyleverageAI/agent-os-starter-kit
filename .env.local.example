# ==============================================================================
#                   AGENT OS LOCAL ENVIRONMENT CONFIGURATION
# ==============================================================================
#
# SETUP INSTRUCTIONS:
# 1. Copy this file to `.env.local` in the project root
# 2. Fill in all required values (marked as 'your-...' or 'sk-...')
# 3. Generate secure random values for secrets using: openssl rand -base64 32
# 4. Run `make start-dev` to start all local services
#
# ==============================================================================


# ==============================================================================
#                          BASE CONFIGURATION
# ==============================================================================
#
# These define the base URLs for all services running locally.
# Ports are already configured in docker-compose.local.dev.yml so no need to change this unless you want to override the settings
#
PLATFORM_DOMAIN=localhost
PLATFORM_PROTOCOL=http

# Derived base URLs - only override if you have custom port configurations
FRONTEND_BASE_URL=${PLATFORM_PROTOCOL}://${PLATFORM_DOMAIN}:3000
SUPABASE_PUBLIC_URL=${PLATFORM_PROTOCOL}://${PLATFORM_DOMAIN}:8000
LANGCONNECT_BASE_URL=${PLATFORM_PROTOCOL}://${PLATFORM_DOMAIN}:8080
MCP_PUBLIC_URL=${PLATFORM_PROTOCOL}://${PLATFORM_DOMAIN}:8002
N8N_PUBLIC_URL=${PLATFORM_PROTOCOL}://${PLATFORM_DOMAIN}:5678
WINDMILL_PUBLIC_URL=${PLATFORM_PROTOCOL}://${PLATFORM_DOMAIN}:9000

# LangGraph runs locally via `langgraph dev` on port 2024
# The host.docker.internal address allows Docker containers to reach your host machine - no need to change this unless you override any settings
LANGGRAPH_EXTERNAL_URL=http://host.docker.internal:2024


# ==============================================================================
#                       LANGGRAPH / LANGSMITH CONFIGURATION
# ==============================================================================
#
# LangGraph handles AI agent orchestration and execution and langsmith is used for tracing
# Local development runs via `langgraph dev` (started automatically by make start-dev)

# -- LangSmith Tracing (Required) --
# LangSmith provides debugging, monitoring, and tracing for agent runs
# Get API key from: https://smith.langchain.com
# Generous free tier for local development
LANGSMITH_TRACING=true                              # Enable tracing (recommended)
LANGSMITH_ENDPOINT=https://eu.api.smith.langchain.com  # Or us.api.smith.langchain.com
LANGSMITH_PROJECT=agent-os-dev                      # Project name in LangSmith for tracing
LANGSMITH_API_KEY=ls__your-api-key                  # Your LangSmith API key

# -- MCP Server URL for Tool Calls --
# LangGraph agents call the MCP server to execute tools
# Must be accessible from LangGraph (use localhost for local dev)
LANGGRAPH_MCP_SERVER_URL=${MCP_PUBLIC_URL}

# ==============================================================================
#                         SUPABASE CONFIGURATION
# ==============================================================================

# -- PostgreSQL Database Password --
# Used by all Supabase services to connect to the database
# Generate with: openssl rand -base64 32
POSTGRES_PASSWORD=your-super-secret-and-long-postgres-password
#
# -- Supabase JWT Secret and API Keys --
# Supabase provides authentication, database, and storage services.
# Generate JWT secrets and keys at: https://supabase.com/docs/guides/self-hosting/docker
# JWT_SECRET: Used to sign authentication tokens (min 32 characters)
# SUPABASE_ANON_KEY: Public key for client-side API calls (read/write with RLS)
# SUPABASE_SERVICE_KEY: Admin key for server-side operations (bypasses RLS)
# Generate all three using the Supabase self-hosting guide via link above
JWT_SECRET=your-super-secret-jwt-secret-with-at-least-32-characters-long
SUPABASE_ANON_KEY=your-supabase-anon-key
SUPABASE_SERVICE_KEY=your-supabase-service-key

# -- Supabase Auth Configuration --
# Control user registration and authentication features
# Recommend using these defaults unless absolutely necessary
DISABLE_SIGNUP=true                    # Prevent public sign-ups (admins create users)
ENABLE_EMAIL_SIGNUP=true               # Allow email/password authentication
ENABLE_EMAIL_AUTOCONFIRM=false         # Require email verification (set true to skip)
ENABLE_ANONYMOUS_USERS=false           # Allow anonymous sessions
ENABLE_PHONE_SIGNUP=false              # Allow SMS-based authentication

# -- SMTP Configuration for Transactional Emails --
# Used for: password resets, email verification, magic links, invitations
# Not stricly necessary as you can manage this from the supabase admin portal but definitely useful.
# Gmail setup: Visit: https://myaccount.google.com/security, and select 2-Step Verification
# Enable 2FA (if not already)
# Then go to App Passwords → Generate password and fill in the below with you smtp pass
SMTP_HOST=smtp.gmail.com                      # Gmail SMTP server
SMTP_PORT=587                                 # Standard SMTP port
SMTP_USER=your-email@gmail.com                # Your Gmail address
SMTP_PASS=your-gmail-app-password             # Gmail app password (not account password)
SMTP_ADMIN_EMAIL=admin@your-domain.com        # "From" address for system emails
SMTP_SENDER_NAME="Agent Platform"             # Display name for system emails

# -- Supabase Connection Pooling Secrets --
# Required by Supavisor (connection pooler) for encryption and JWT signing
# Generate with: openssl rand -base64 64 | tr -d '\n'
SECRET_KEY_BASE=your-base64-secret-key
# IMPORTANT: Must be exactly 32 alphanumeric characters (NOT base64 encoded)
# Generate with: openssl rand -base64 48 | tr -dc 'A-Za-z0-9' | head -c32; echo
VAULT_ENC_KEY=your32characteralphanumerickey12

# -- Supabase Studio Dashboard Credentials --
# Login credentials for Supabase Studio at http://localhost:8000
# Change from defaults for production!
DASHBOARD_USERNAME=admin
DASHBOARD_PASSWORD=password


# ==============================================================================
#                     LANGCONNECT API CONFIGURATION
# ==============================================================================
#
# LangConnect is the FastAPI backend that handles:
# - Document ingestion and processing (RAG)
# - Vector embeddings and search
# - Agent/assistant metadata storage
# - Knowledge base management
#

# -- Service Account Authentication --
# Internal admin key for service-to-service communication
# Used when backend services need to call LangConnect without user context
# Generate with: openssl rand -base64 32
LANGCONNECT_SERVICE_ACCOUNT_KEY=your-super-secret-internal-admin-key


# ==============================================================================
#                        MCP SERVER CONFIGURATION
# ==============================================================================
#
# The MCP (Model Context Protocol) server provides:
# - Secure tool gateway for AI agents
# - OAuth-based authentication for third-party clients
# - Integration with external services (Arcade, custom tools)
#

# -- MCP Authentication Secrets --
# MCP_TOKEN_SIGNING_SECRET: Signs short-lived access tokens for tool execution
# MCP_SERVICE_ACCOUNT_KEY: Static key for automated service-to-service calls
# Both should be long random strings. Generate with: openssl rand -base64 32
MCP_TOKEN_SIGNING_SECRET=your-super-secret-mcp-token-signing-secret
MCP_SERVICE_ACCOUNT_KEY=your-super-secret-service-account-key

# -- Arcade Integration (Optional) --
# Arcade provides OAuth-based tool access to external services with 1000s of pre-built integrations
# Arcade offer a free tier that will be sufficient for local development but is a paid service as usage grows
# Get API key from: https://docs.arcade.dev
ENABLE_ARCADE=false                                    # Enable Arcade tools - recommend setting to true and providing an API key
ENABLED_ARCADE_SERVICES=microsoft,gmail,google,slack  # Comma-separated list of services. Set to 'all' to register all arcade tools
ARCADE_API_KEY=                                       # Your Arcade API key


# ==============================================================================
#                      WEB FRONTEND CONFIGURATION
# ==============================================================================
#
# Next.js application that provides the user interface.
# Variables with NEXT_PUBLIC_ prefix are exposed to the browser.
#

# -- Supabase Client Configuration --
# Used by browser and server for authentication and API calls
NEXT_PUBLIC_SUPABASE_URL=${SUPABASE_PUBLIC_URL}
NEXT_PUBLIC_SUPABASE_ANON_KEY=${SUPABASE_ANON_KEY}

# -- Service URLs --
# Frontend needs to know where to reach backend services (given the frontend is outside the docker network in local dev, the langgraph API must be set to localhost and not host.docker.internal)
NEXT_PUBLIC_LANGCONNECT_API_URL=${LANGCONNECT_BASE_URL}
NEXT_PUBLIC_MCP_SERVER_URL=${MCP_PUBLIC_URL}
NEXT_PUBLIC_LANGGRAPH_API_URL=http://localhost:2024
NEXT_PUBLIC_N8N_URL=${N8N_PUBLIC_URL}
NEXT_PUBLIC_WINDMILL_URL=${WINDMILL_PUBLIC_URL}
NEXT_PUBLIC_BASE_API_URL=${FRONTEND_BASE_URL}/api

# -- LangGraph Deployment Configuration --
# For local dev, these are placeholder UUIDs that work with `langgraph dev`
# In production, get these values from your LangGraph Cloud deployment
NEXT_PUBLIC_LANGGRAPH_DEPLOYMENT_ID=cfceb904-6917-4485-a965-f1d7e472c269  # Any valid UUID v4
NEXT_PUBLIC_LANGGRAPH_TENANT_ID=ee2402c9-8454-4af6-9504-8a881ac22744      # Any valid UUID v4
NEXT_PUBLIC_LANGGRAPH_DEFAULT_GRAPH_ID=tools_agent                        # Default agent to use

# -- Feature Flags --
NEXT_PUBLIC_GOOGLE_AUTH_DISABLED=true               # Disable Google OAuth (not configured locally)
NEXT_PUBLIC_FRONTEND_BASE_URL=${FRONTEND_BASE_URL}  # Used for OAuth callbacks


# ==============================================================================
#                      WORKFLOW AUTOMATION SERVICES
# ==============================================================================
#
# n8n and Windmill provide workflow automation and no-code/low-code capabilities
#

# -- n8n Configuration --
# n8n stores workflows and credentials in the shared PostgreSQL database
# Encryption keys must remain constant or you'll lose access to encrypted data
# Generate with: openssl rand -base64 32
N8N_ENCRYPTION_KEY=your-super-secret-n8n-encryption-key
N8N_USER_MANAGEMENT_JWT_SECRET=your-super-secret-n8n-jwt-secret

# -- Windmill Configuration --
# Windmill uses a dedicated PostgreSQL database (separate from Supabase)
# These credentials are used to create and access the Windmill database
SERVICE_USER_POSTGRES=windmill
SERVICE_PASSWORD_POSTGRES=your-super-secret-windmill-db-password


# ==============================================================================
#                       EXTERNAL API KEYS
# ==============================================================================
#
# API keys for third-party services used by AI agents and tools
# All are optional but enable specific capabilities when provided
#

# -- AI Model Providers --
OPENAI_API_KEY=sk-your-openai-api-key          # For GPT models (gpt-4, gpt-3.5-turbo, etc.)
ANTHROPIC_API_KEY=your-anthropic-api-key       # For Claude models (claude-3-opus, etc.)

# -- Tool APIs --
<<<<<<< HEAD
TAVILY_API_KEY=your-tavily-api-key             # Web search capabilities
E2B_API_KEY=your-e2b-api-key                   # Code sandbox execution environment
FIREFLIES_API_KEY=your-fireflies-api-key       # Meeting transcripts and summaries
=======
TAVILY_API_KEY=your-tavily-api-key             # Web search capabilities - https://www.tavily.com/ (get an API key here)
E2B_API_KEY=your-e2b-api-key                   # Code sandbox execution environment - https://e2b.dev/ (get an API key here)
>>>>>>> 4fa66ccd

# -- Document Ingestion --
SUPADATA_API_TOKEN=your-supadata-token         # YouTube transcript extraction - https://supadata.ai/ (get an API key here)


# ==============================================================================
#                        MONITORING & OBSERVABILITY
# ==============================================================================
#
# Sentry provides error tracking and performance monitoring (optional)
# Get DSN from: https://sentry.io
#

SENTRY_DSN_LANGCONNECT=                        # Sentry DSN for LangConnect service
SENTRY_DSN_MCP=                                # Sentry DSN for MCP server
SENTRY_DSN_WEB=                                # Sentry DSN for web frontend
SENTRY_DSN_LANGGRAPH=                          # Sentry DSN for LangGraph agents
SENTRY_ENVIRONMENT=development                 # Environment tag for Sentry events
SENTRY_TRACES_SAMPLE_RATE=1.0                  # 100% trace sampling (reduce in production)
SENTRY_PROFILES_SAMPLE_RATE=0.0                # 0% profiling (enable only when debugging)<|MERGE_RESOLUTION|>--- conflicted
+++ resolved
@@ -224,14 +224,9 @@
 ANTHROPIC_API_KEY=your-anthropic-api-key       # For Claude models (claude-3-opus, etc.)
 
 # -- Tool APIs --
-<<<<<<< HEAD
-TAVILY_API_KEY=your-tavily-api-key             # Web search capabilities
-E2B_API_KEY=your-e2b-api-key                   # Code sandbox execution environment
-FIREFLIES_API_KEY=your-fireflies-api-key       # Meeting transcripts and summaries
-=======
 TAVILY_API_KEY=your-tavily-api-key             # Web search capabilities - https://www.tavily.com/ (get an API key here)
 E2B_API_KEY=your-e2b-api-key                   # Code sandbox execution environment - https://e2b.dev/ (get an API key here)
->>>>>>> 4fa66ccd
+FIREFLIES_API_KEY=your-fireflies-api-key       # Meeting transcripts and summaries - https://fireflies.ai/ (E18 specific)
 
 # -- Document Ingestion --
 SUPADATA_API_TOKEN=your-supadata-token         # YouTube transcript extraction - https://supadata.ai/ (get an API key here)
