# Agent Platform - Development Environment Makefile
#
# Available commands:
#   make start-dev     - Start complete development stack with hot reloading
#   make start-demo    - Start stack with production-optimized frontend (faster, no recompilation)
#   make stop          - Stop all services
#   make clean         - Stop all services and remove volumes (WARNING: Deletes all data!)
#   make export-n8n    - Export n8n workflows and credentials to repo folders

<<<<<<< HEAD
.PHONY: start-dev start-demo stop clean export-n8n help
=======
.PHONY: start-dev start-demo stop clean-reset export-n8n help
>>>>>>> d1b8f011

# Default target
help:
	@echo "Agent Platform Development Commands:"
	@echo ""
	@echo "Development Stack:"
	@echo "  make start-dev     - Start complete development stack with hot reloading"
	@echo "                      (Docker services + LangGraph/Web locally)"
	@echo ""
<<<<<<< HEAD
	@echo "  make start-demo    - Start with production-optimized frontend"
	@echo "                      ⚡ Faster, no recompilation - ideal for demos"
=======
	@echo "  make start-demo    - Start in production/demo mode (builds instead of dev)"
	@echo "                      🏭 Runs production builds for LangGraph and Web"
>>>>>>> d1b8f011
	@echo ""
	@echo "  make stop          - Stop all services (Docker + background processes)"
	@echo ""
	@echo "  make clean-reset   - Force stop all services and remove ALL data"
	@echo "                      ⚠️  WARNING: This is the most thorough cleanup and will reset everything!"
	@echo ""
	@echo "  make export-n8n    - Export n8n workflows and credentials to repo folders"
	@echo "                      📁 Saves current n8n data for version control"
	@echo ""
	@echo "Prerequisites:"
	@echo "  - .env.local file in project root"
	@echo "  - Docker, Poetry, Yarn installed"
	@echo ""
	@echo "For detailed usage, see scripts/README.md"

# Start complete development stack
start-dev:
	@echo "🚀 Starting Agent Platform development stack..."
	@poetry install
	@poetry run python scripts/start_local_services.py

<<<<<<< HEAD
# Start with production-optimized frontend (no hot reloading)
start-demo:
	@echo "🚀 Starting Agent Platform with production frontend..."
	@poetry install
	@poetry run python scripts/start_local_services.py --production-frontend
=======
# Start complete production/demo stack (with builds)
start-demo:
	@echo "🚀 Starting Agent Platform in production/demo mode..."
	@poetry install
	@poetry run python scripts/start_local_services.py --production
>>>>>>> d1b8f011

# Stop all services
stop:
	@echo "🛑 Stopping all services..."
	@poetry install
	@poetry run python scripts/stop_local_services.py

# Force stop all services and remove ALL data (for stuck containers/volumes)
clean-reset:
	@echo "🔥 Complete Reset: Forcibly stopping services and removing ALL data..."
	@echo "⚠️  WARNING: This is the most thorough cleanup and will reset everything!"
	@poetry install
	@poetry run python scripts/stop_local_services.py --complete-reset --yes

# Export n8n workflows and credentials to repo folders
export-n8n:
	@echo "📁 Exporting n8n workflows and credentials..."
	@poetry install
	@./scripts/export-n8n.sh<|MERGE_RESOLUTION|>--- conflicted
+++ resolved
@@ -2,16 +2,11 @@
 #
 # Available commands:
 #   make start-dev     - Start complete development stack with hot reloading
-#   make start-demo    - Start stack with production-optimized frontend (faster, no recompilation)
 #   make stop          - Stop all services
 #   make clean         - Stop all services and remove volumes (WARNING: Deletes all data!)
 #   make export-n8n    - Export n8n workflows and credentials to repo folders
 
-<<<<<<< HEAD
-.PHONY: start-dev start-demo stop clean export-n8n help
-=======
 .PHONY: start-dev start-demo stop clean-reset export-n8n help
->>>>>>> d1b8f011
 
 # Default target
 help:
@@ -21,13 +16,8 @@
 	@echo "  make start-dev     - Start complete development stack with hot reloading"
 	@echo "                      (Docker services + LangGraph/Web locally)"
 	@echo ""
-<<<<<<< HEAD
-	@echo "  make start-demo    - Start with production-optimized frontend"
-	@echo "                      ⚡ Faster, no recompilation - ideal for demos"
-=======
 	@echo "  make start-demo    - Start in production/demo mode (builds instead of dev)"
 	@echo "                      🏭 Runs production builds for LangGraph and Web"
->>>>>>> d1b8f011
 	@echo ""
 	@echo "  make stop          - Stop all services (Docker + background processes)"
 	@echo ""
@@ -49,19 +39,11 @@
 	@poetry install
 	@poetry run python scripts/start_local_services.py
 
-<<<<<<< HEAD
-# Start with production-optimized frontend (no hot reloading)
-start-demo:
-	@echo "🚀 Starting Agent Platform with production frontend..."
-	@poetry install
-	@poetry run python scripts/start_local_services.py --production-frontend
-=======
 # Start complete production/demo stack (with builds)
 start-demo:
 	@echo "🚀 Starting Agent Platform in production/demo mode..."
 	@poetry install
 	@poetry run python scripts/start_local_services.py --production
->>>>>>> d1b8f011
 
 # Stop all services
 stop:
