--- conflicted
+++ resolved
@@ -241,20 +241,12 @@
         # IMPORTANT: Trim FIRST (when images are storage paths), THEN convert images
         gp_combined_hook = None
         if gp_trimming_hook and image_preprocessor:
-<<<<<<< HEAD
-            async def gp_hook(state):
-=======
             async def gp_hook(state, cfg):
->>>>>>> d1b8f011
                 # 1. Trim first (when images are just storage paths ~50 tokens each)
                 trimming_result = gp_trimming_hook(state)  # Trimming hook is sync, no await
                 state = {**state, **trimming_result}
                 # 2. Then convert images to signed URLs (or base64 in local dev)
-<<<<<<< HEAD
-                state = await image_preprocessor(state, config)
-=======
                 state = await image_preprocessor(state, cfg)
->>>>>>> d1b8f011
                 return state
             gp_combined_hook = gp_hook
         elif image_preprocessor:
@@ -382,20 +374,12 @@
         # IMPORTANT: Trim FIRST (when images are storage paths), THEN convert images
         sub_combined_hook = None
         if sub_trimming_hook and image_preprocessor:
-<<<<<<< HEAD
-            async def sub_hook(state):
-=======
             async def sub_hook(state, cfg):
->>>>>>> d1b8f011
                 # 1. Trim first (when images are just storage paths ~50 tokens each)
                 trimming_result = sub_trimming_hook(state)  # Trimming hook is sync, no await
                 state = {**state, **trimming_result}
                 # 2. Then convert images to signed URLs (or base64 in local dev)
-<<<<<<< HEAD
-                state = await image_preprocessor(state, config)
-=======
                 state = await image_preprocessor(state, cfg)
->>>>>>> d1b8f011
                 return state
             sub_combined_hook = sub_hook
         elif image_preprocessor:
