--- conflicted
+++ resolved
@@ -198,16 +198,11 @@
     include_general_purpose: bool = True,
 ):
     all_builtin_tools = [write_todos, write_file, read_file, ls, edit_file]
-<<<<<<< HEAD
-    agents = {
-        "general-purpose": custom_create_react_agent(
-=======
     agents = {}
 
     # Only add general-purpose agent if enabled
     if include_general_purpose:
         agents["general-purpose"] = custom_create_react_agent(
->>>>>>> fe7e45cf
             model, prompt=GENERAL_PURPOSE_SUBAGENT_PROMPT, tools=tools, state_schema=state_schema, checkpointer=False, post_model_hook=post_model_hook, enable_image_processing=False
         )
     # Parent tools (selected for main agent)
