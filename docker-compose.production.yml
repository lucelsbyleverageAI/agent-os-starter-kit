# ==================================================
# Production Docker Compose for Coolify Deployment
# ==================================================
# This configuration deploys the complete Agent Platform stack for production
# with Caddy reverse proxy labels for subdomain routing.
# 
# Features:
# - All Supabase services (database, auth, storage, etc.)
# - Application services in production mode (LangConnect, MCP Server, Web Frontend)
# - Workflow automation (n8n, Windmill)
# - Automatic database migrations
# - Caddy reverse proxy integration

# Define persistent volumes for data storage across container restarts
volumes:
  n8n_storage:              # Stores n8n workflow automation data
  langconnect_storage:      # Stores LangConnect API data  
  mcp_server_storage:       # Stores MCP server data
  windmill_db_data:         # Stores Windmill PostgreSQL data
  windmill_worker_logs:     # Shared worker logs across all Windmill workers
  windmill_worker_dependency_cache: # Shared dependency cache for efficiency
  windmill_lsp_cache:       # LSP service cache for code intelligence
  supabase-db-data:         # Supabase database data
  supabase-storage:         # Supabase storage files
  db-config:                # Database configuration volume

# Connect to Coolify's network for Caddy reverse proxy
networks:
  coolify:
    external: true

services:
  # ==========================================
  # SUPABASE CORE SERVICES
  # ==========================================
  
  # Supabase PostgreSQL Database
  db_prod:
    build:
      context: ./supabase/volumes/db
      dockerfile_inline: |
        FROM supabase/postgres:15.8.1.060
        # Copy SQL initialization files
        COPY realtime.sql /docker-entrypoint-initdb.d/migrations/99-realtime.sql
        COPY webhooks.sql /docker-entrypoint-initdb.d/init-scripts/98-webhooks.sql
        COPY roles.sql /docker-entrypoint-initdb.d/init-scripts/99-roles.sql
        COPY jwt.sql /docker-entrypoint-initdb.d/init-scripts/99-jwt.sql
        COPY _supabase.sql /docker-entrypoint-initdb.d/migrations/97-_supabase.sql
        COPY logs.sql /docker-entrypoint-initdb.d/migrations/99-logs.sql
        COPY pooler.sql /docker-entrypoint-initdb.d/migrations/99-pooler.sql
    container_name: supabase-db
    restart: unless-stopped
    networks:
      - coolify
    volumes:
      - supabase-db-data:/var/lib/postgresql/data:Z
      - db-config:/etc/postgresql-custom
    healthcheck:
      test:
        [
        "CMD-SHELL",
        "pg_isready -U postgres -h localhost && psql -U postgres -h localhost -c 'SELECT 1' > /dev/null 2>&1"
        ]
      interval: 5s
      timeout: 10s
      retries: 20
      start_period: 30s
    depends_on:
      vector_prod:
        condition: service_healthy
    environment:
      POSTGRES_HOST: /var/run/postgresql
      PGPORT: 5432
      POSTGRES_PORT: 5432
      PGPASSWORD: ${POSTGRES_PASSWORD}
      POSTGRES_PASSWORD: ${POSTGRES_PASSWORD}
      PGDATABASE: postgres
      POSTGRES_DB: postgres
      JWT_SECRET: ${JWT_SECRET}
      JWT_EXP: 3600
    command:
      [
        "postgres",
        "-c",
        "config_file=/etc/postgresql/postgresql.conf",
        "-c",
        "log_min_messages=fatal",
        "-c",
        "max_connections=200"
      ]
  
  # Supabase Auth
  auth_prod:
    container_name: supabase-auth-prod
    image: supabase/gotrue:v2.176.1
    restart: unless-stopped
    networks:
      - coolify
    environment:
      GOTRUE_API_HOST: 0.0.0.0
      GOTRUE_API_PORT: 9999
      API_EXTERNAL_URL: ${SUPABASE_PUBLIC_URL}
      GOTRUE_DB_DRIVER: postgres
      GOTRUE_DB_DATABASE_URL: postgres://supabase_auth_admin:${POSTGRES_PASSWORD}@db_prod:5432/postgres
      GOTRUE_SITE_URL: ${FRONTEND_BASE_URL}
      GOTRUE_URI_ALLOW_LIST: "${FRONTEND_BASE_URL}/**,${FRONTEND_BASE_URL}/auth/callback"
      GOTRUE_DISABLE_SIGNUP: ${DISABLE_SIGNUP:-true}
      GOTRUE_JWT_ADMIN_ROLES: service_role
      GOTRUE_JWT_AUD: authenticated
      GOTRUE_JWT_DEFAULT_GROUP_NAME: authenticated
      GOTRUE_JWT_EXP: 3600
      GOTRUE_JWT_SECRET: ${JWT_SECRET}
      GOTRUE_EXTERNAL_EMAIL_ENABLED: ${ENABLE_EMAIL_SIGNUP:-true}
      GOTRUE_EXTERNAL_ANONYMOUS_USERS_ENABLED: ${ENABLE_ANONYMOUS_USERS:-false}
      GOTRUE_MAILER_AUTOCONFIRM: ${ENABLE_EMAIL_AUTOCONFIRM:-false}
      GOTRUE_SMTP_ADMIN_EMAIL: ${SMTP_ADMIN_EMAIL}
      GOTRUE_SMTP_HOST: ${SMTP_HOST}
      GOTRUE_SMTP_PORT: 587
      GOTRUE_SMTP_USER: ${SMTP_USER}
      GOTRUE_SMTP_PASS: ${SMTP_PASS}
      GOTRUE_SMTP_SENDER_NAME: ${SMTP_SENDER_NAME}
      GOTRUE_MAILER_URLPATHS_INVITE: /reset-password?type=invite
      GOTRUE_MAILER_URLPATHS_CONFIRMATION: /
      GOTRUE_MAILER_URLPATHS_RECOVERY: /reset-password?type=recovery
      GOTRUE_MAILER_URLPATHS_EMAIL_CHANGE: /
      GOTRUE_MAILER_SECURE_EMAIL_CHANGE_ENABLED: true
      GOTRUE_EXTERNAL_PHONE_ENABLED: ${ENABLE_PHONE_SIGNUP:-false}
      GOTRUE_SMS_AUTOCONFIRM: false
      # Email Templates (auto-generated URLs)
      GOTRUE_MAILER_TEMPLATES_INVITE: ${FRONTEND_BASE_URL}/api/email-templates/invite
      GOTRUE_MAILER_TEMPLATES_CONFIRMATION: ${FRONTEND_BASE_URL}/api/email-templates/confirmation
      GOTRUE_MAILER_TEMPLATES_RECOVERY: ${FRONTEND_BASE_URL}/api/email-templates/recovery
      GOTRUE_MAILER_TEMPLATES_MAGIC_LINK: ${FRONTEND_BASE_URL}/api/email-templates/magic-link
      GOTRUE_MAILER_TEMPLATES_EMAIL_CHANGE: ${FRONTEND_BASE_URL}/api/email-templates/email-change
      # Email Subjects
      GOTRUE_MAILER_SUBJECTS_INVITE: "Welcome to Agent Platform!"
      GOTRUE_MAILER_SUBJECTS_CONFIRMATION: "Please confirm your email - Agent Platform"
      GOTRUE_MAILER_SUBJECTS_RECOVERY: "Reset your password - Agent Platform"
      GOTRUE_MAILER_SUBJECTS_MAGIC_LINK: "Your magic sign-in link - Agent Platform"
      GOTRUE_MAILER_SUBJECTS_EMAIL_CHANGE: "Confirm your email change - Agent Platform"
    healthcheck:
      test:
        [
          "CMD",
          "wget",
          "--no-verbose",
          "--tries=1",
          "--spider",
          "http://localhost:9999/health"
        ]
      timeout: 5s
      interval: 5s
      retries: 3
    depends_on:
      db_prod:
        condition: service_healthy
      # analytics_prod:
      #   condition: service_healthy
  
  # PostgREST API
  rest_prod:
    container_name: supabase-rest-prod
    image: postgrest/postgrest:v12.2.12
    restart: unless-stopped
    networks:
      - coolify
    environment:
      PGRST_DB_URI: postgres://authenticator:${POSTGRES_PASSWORD}@db_prod:5432/postgres
      PGRST_DB_SCHEMAS: public,storage,graphql_public
      PGRST_DB_ANON_ROLE: anon
      PGRST_JWT_SECRET: ${JWT_SECRET}
      PGRST_DB_USE_LEGACY_GUCS: "false"
      PGRST_APP_SETTINGS_JWT_SECRET: ${JWT_SECRET}
      PGRST_APP_SETTINGS_JWT_EXP: 3600
    depends_on:
      db_prod:
        condition: service_healthy
      # analytics_prod:
      #   condition: service_healthy
  
  # Supabase Realtime
  realtime_prod:
    container_name: supabase-realtime-prod
    image: supabase/realtime:v2.34.47
    restart: unless-stopped
    networks:
      - coolify
    environment:
      PORT: 4000
      DB_HOST: db_prod
      DB_PORT: 5432
      DB_USER: supabase_admin
      DB_PASSWORD: ${POSTGRES_PASSWORD}
      DB_NAME: postgres
      DB_AFTER_CONNECT_QUERY: 'SET search_path TO _realtime'
      DB_ENC_KEY: supabaserealtime
      API_JWT_SECRET: ${JWT_SECRET}
      SECRET_KEY_BASE: ${SECRET_KEY_BASE}
      ERL_AFLAGS: -proto_dist inet_tcp
      DNS_NODES: "''"
      RLIMIT_NOFILE: "10000"
      APP_NAME: realtime
      SEED_SELF_HOST: true
      RUN_JANITOR: true
      LOG_LEVEL: info
    healthcheck:
      test:
        [
          "CMD",
          "curl",
          "-sSfL",
          "--head",
          "-o",
          "/dev/null",
          "-H",
          "Authorization: Bearer ${SUPABASE_ANON_KEY}",
          "http://localhost:4000/api/tenants/realtime-dev/health"
        ]
      timeout: 5s
      interval: 5s
      retries: 3
    depends_on:
      db_prod:
        condition: service_healthy
      # analytics_prod:
      #   condition: service_healthy
  
  # Supabase Storage
  storage_prod:
    container_name: supabase-storage-prod
    image: supabase/storage-api:v1.24.7
    restart: unless-stopped
    networks:
      - coolify
    environment:
      ANON_KEY: ${SUPABASE_ANON_KEY}
      SERVICE_KEY: ${SUPABASE_SERVICE_KEY}
      POSTGREST_URL: http://rest_prod:3000
      PGRST_JWT_SECRET: ${JWT_SECRET}
      DATABASE_URL: postgres://supabase_storage_admin:${POSTGRES_PASSWORD}@db_prod:5432/postgres
      FILE_SIZE_LIMIT: 52428800
      STORAGE_BACKEND: file
      FILE_STORAGE_BACKEND_PATH: /var/lib/storage
      TENANT_ID: stub
      REGION: stub
      GLOBAL_S3_BUCKET: stub
      ENABLE_IMAGE_TRANSFORMATION: "true"
      IMGPROXY_URL: http://imgproxy_prod:5001
    volumes:
      - supabase-storage:/var/lib/storage:z
    healthcheck:
      test:
        [
          "CMD",
          "wget",
          "--no-verbose",
          "--tries=1",
          "--spider",
          "http://127.0.0.1:5000/status"
        ]
      timeout: 5s
      interval: 5s
      retries: 3
    depends_on:
      db_prod:
        condition: service_healthy
      rest_prod:
        condition: service_started
      imgproxy_prod:
        condition: service_started
  
  # Image Proxy for Storage
  imgproxy_prod:
    container_name: supabase-imgproxy-prod
    image: darthsim/imgproxy:v3.8.0
    restart: unless-stopped
    networks:
      - coolify
    environment:
      IMGPROXY_BIND: ":5001"
      IMGPROXY_LOCAL_FILESYSTEM_ROOT: /
      IMGPROXY_USE_ETAG: "true"
      IMGPROXY_ENABLE_WEBP_DETECTION: ${IMGPROXY_ENABLE_WEBP_DETECTION:-false}
    volumes:
      - supabase-storage:/var/lib/storage:z
    healthcheck:
      test:
        [
          "CMD",
          "imgproxy",
          "health"
        ]
      timeout: 5s
      interval: 5s
      retries: 3

  # Supabase Analytics - DISABLED to save memory (~1.5GB per instance)
  # analytics_prod:
  #   container_name: supabase-analytics-prod
  #   image: supabase/logflare:1.14.2
  #   restart: unless-stopped
  #   networks:
  #     - coolify
  #   healthcheck:
  #     test:
  #       [
  #         "CMD",
  #         "curl",
  #         "http://localhost:4000/health"
  #       ]
  #     timeout: 5s
  #     interval: 5s
  #     retries: 10
  #   depends_on:
  #     db_prod:
  #       condition: service_healthy
  #   environment:
  #     LOGFLARE_NODE_HOST: 127.0.0.1
  #     DB_USERNAME: supabase_admin
  #     DB_DATABASE: _supabase
  #     DB_HOSTNAME: db_prod
  #     DB_PORT: 5432
  #     DB_PASSWORD: ${POSTGRES_PASSWORD}
  #     DB_SCHEMA: _analytics
  #     LOGFLARE_PUBLIC_ACCESS_TOKEN: ${LOGFLARE_PUBLIC_ACCESS_TOKEN}
  #     LOGFLARE_PRIVATE_ACCESS_TOKEN: ${LOGFLARE_PRIVATE_ACCESS_TOKEN}
  #     LOGFLARE_SINGLE_TENANT: true
  #     LOGFLARE_SUPABASE_MODE: true
  #     LOGFLARE_MIN_CLUSTER_SIZE: 1
  #     POSTGRES_BACKEND_URL: postgresql://supabase_admin:${POSTGRES_PASSWORD}@db_prod:5432/_supabase
  #     POSTGRES_BACKEND_SCHEMA: _analytics
  #     LOGFLARE_FEATURE_FLAG_OVERRIDE: multibackend=true

  # Supabase Meta (required by Studio)
  meta_prod:
    container_name: supabase-meta-prod
    image: supabase/postgres-meta:v0.89.3
    restart: unless-stopped
    networks:
      - coolify
    environment:
      PG_META_PORT: 8080
      PG_META_DB_HOST: db_prod
      PG_META_DB_PORT: 5432
      PG_META_DB_NAME: postgres
      PG_META_DB_USER: supabase_admin
      PG_META_DB_PASSWORD: ${POSTGRES_PASSWORD}
    depends_on:
      db_prod:
        condition: service_healthy
      # analytics_prod:
      #   condition: service_healthy
  
  # Kong API Gateway
  kong_prod:
    build:
      context: ./supabase/volumes/api
      dockerfile_inline: |
        FROM kong:2.8.1
        USER root
        RUN apk update && apk add --no-cache gettext
        COPY kong.prod.yml /home/kong/kong.yml.template
        USER kong
        EXPOSE 8000 8443
        ENTRYPOINT ["/bin/bash", "-c", "envsubst < /home/kong/kong.yml.template > /home/kong/kong.yml && /docker-entrypoint.sh kong docker-start"]
    container_name: supabase-kong-prod
    restart: unless-stopped
    networks:
      - coolify
    labels:
      - caddy=supabase.yourdomain.com
      - caddy.reverse_proxy={{upstreams 8000}}
    environment:
      KONG_DATABASE: "off"
      KONG_DECLARATIVE_CONFIG: /home/kong/kong.yml
      KONG_DNS_ORDER: LAST,A,CNAME
      KONG_PLUGINS: request-transformer,cors,key-auth,acl,basic-auth
      KONG_NGINX_PROXY_PROXY_BUFFER_SIZE: 160k
      KONG_NGINX_PROXY_PROXY_BUFFERS: 64 160k
      SUPABASE_ANON_KEY: ${SUPABASE_ANON_KEY}
      SUPABASE_SERVICE_KEY: ${SUPABASE_SERVICE_KEY}
      DASHBOARD_USERNAME: ${DASHBOARD_USERNAME}
      DASHBOARD_PASSWORD: ${DASHBOARD_PASSWORD}
    depends_on:
      db_prod:
        condition: service_healthy
      # analytics_prod:
      #   condition: service_healthy

  # Studio (Admin Interface)
  studio_prod:
    container_name: supabase-studio-prod
    image: supabase/studio:2025.06.30-sha-6f5982d
    restart: unless-stopped
    networks:
      - coolify
    environment:
      STUDIO_PG_META_URL: http://meta_prod:8080
      POSTGRES_PASSWORD: ${POSTGRES_PASSWORD}
      DEFAULT_ORGANIZATION_NAME: "Agent Platform"
      DEFAULT_PROJECT_NAME: "Production"
      SUPABASE_URL: http://kong_prod:8000
      SUPABASE_PUBLIC_URL: ${SUPABASE_PUBLIC_URL}
      SUPABASE_ANON_KEY: ${SUPABASE_ANON_KEY}
      SUPABASE_SERVICE_KEY: ${SUPABASE_SERVICE_KEY}
      HOSTNAME: 0.0.0.0
      PORT: 3000
    depends_on:
      kong_prod:
        condition: service_started
 
  # Vector for log collection
  vector_prod:
    build:
      context: ./supabase/volumes/logs
      dockerfile_inline: |
        FROM timberio/vector:0.28.1-alpine
        COPY vector.yml /etc/vector/vector.yml
        EXPOSE 9001
        CMD ["--config", "/etc/vector/vector.yml"]
    container_name: supabase-vector-prod
    restart: unless-stopped
    networks:
      - coolify
    volumes:
      - /var/run/docker.sock:/var/run/docker.sock:ro,z
    healthcheck:
      test:
        [
          "CMD",
          "wget",
          "--no-verbose",
          "--tries=1",
          "--spider",
          "http://vector_prod:9001/health"
        ]
      timeout: 5s
      interval: 5s
      retries: 3
    environment:
      # LOGFLARE_PUBLIC_ACCESS_TOKEN: ${LOGFLARE_PUBLIC_ACCESS_TOKEN}  # Disabled with analytics
      DUMMY_ENV: "true"  # Placeholder since analytics is disabled

  # Supavisor (Connection Pooler)
  pooler_prod:
    build:
      context: ./supabase/volumes/pooler
      dockerfile_inline: |
        FROM supabase/supavisor:2.5.6
        COPY pooler.exs /etc/pooler/pooler.exs
        EXPOSE 4000
        CMD ["/bin/sh", "-c", "/app/bin/migrate && /app/bin/supavisor eval \"$$(cat /etc/pooler/pooler.exs)\" && /app/bin/server"]
    container_name: supabase-pooler-prod
    restart: unless-stopped
    networks:
      - coolify
    healthcheck:
      test:
        [
          "CMD",
          "curl",
          "-sSfL",
          "--head",
          "-o",
          "/dev/null",
          "http://127.0.0.1:4000/api/health"
        ]
      interval: 10s
      timeout: 5s
      retries: 5
    depends_on:
      db_prod:
        condition: service_healthy
      # analytics_prod:
      #   condition: service_healthy
    environment:
      PORT: 4000
      POSTGRES_PORT: 5432
      POSTGRES_DB: postgres
      POSTGRES_PASSWORD: ${POSTGRES_PASSWORD}
      DATABASE_URL: ecto://supabase_admin:${POSTGRES_PASSWORD}@db_prod:5432/_supabase
      CLUSTER_POSTGRES: true
      SECRET_KEY_BASE: ${SECRET_KEY_BASE}
      VAULT_ENC_KEY: ${VAULT_ENC_KEY}
      API_JWT_SECRET: ${JWT_SECRET}
      METRICS_JWT_SECRET: ${JWT_SECRET}
      REGION: production
      ERL_AFLAGS: -proto_dist inet_tcp
      LOG_LEVEL: info
      POOLER_TENANT_ID: ${POOLER_TENANT_ID:-1000}
      POOLER_DEFAULT_POOL_SIZE: ${POOLER_DEFAULT_POOL_SIZE:-25}
      POOLER_MAX_CLIENT_CONN: ${POOLER_MAX_CLIENT_CONN:-200}
      POOLER_POOL_MODE: transaction
      DB_POOL_SIZE: ${POOLER_DB_POOL_SIZE:-5}

  # ==========================================
  # DATABASE MIGRATION INIT CONTAINER
  # ==========================================

  # Migration Init: Runs database migrations before application services start
  migration-init:
    build:
      context: ./database
      dockerfile: Dockerfile.migration
    container_name: agent-platform-migration-init
    restart: "no"
    networks:
      - coolify
    environment:
      - POSTGRES_HOST=db_prod
      - POSTGRES_PORT=5432
      - POSTGRES_DB=postgres
      - POSTGRES_USER=postgres
      - POSTGRES_PASSWORD=${POSTGRES_PASSWORD}
      - PYTHONUNBUFFERED=1
      - LOG_LEVEL=${LOG_LEVEL:-INFO}
      - MAX_WAIT_TIME=180
      - WAIT_RETRY_INTERVAL=5
    depends_on:
      db_prod:
        condition: service_healthy
    healthcheck:
      test: ["CMD", "python", "migrate.py", "--status"]
      interval: 10s
      timeout: 5s
      retries: 3
      start_period: 10s

  # ==========================================
  # APPLICATION SERVICES (PRODUCTION)
  # ==========================================

  # LangConnect: RAG Backend API in production mode
  langconnect:
    build:
      context: ./apps/langconnect
      dockerfile: Dockerfile  # Production Dockerfile
    container_name: langconnect-prod
    restart: unless-stopped
    networks:
      coolify:
        aliases:
          - langconnect-prod
    labels:
      - caddy=langconnect.yourdomain.com
      - caddy.reverse_proxy={{upstreams 8080}}
    environment:
      # Database connection
      - LANGCONNECT_POSTGRES_HOST=db_prod
      - LANGCONNECT_POSTGRES_PORT=5432
      - LANGCONNECT_POSTGRES_USER=postgres
      - LANGCONNECT_POSTGRES_PASSWORD=${POSTGRES_PASSWORD}
      - LANGCONNECT_POSTGRES_DB=postgres
      - LANGCONNECT_POSTGRES_SCHEMA=langconnect
      # LangGraph configuration
      - LANGCONNECT_LANGGRAPH_API_URL=${LANGGRAPH_EXTERNAL_URL}
      - LANGSMITH_API_KEY=${LANGSMITH_API_KEY}
      # Authentication and Storage
      - SUPABASE_URL=http://kong_prod:8000  # Internal Docker network URL for auth/REST API
      - SUPABASE_PUBLIC_URL=${SUPABASE_PUBLIC_URL}  # Public HTTPS URL for storage signed URLs
      - SUPABASE_ANON_KEY=${SUPABASE_ANON_KEY}
      - SUPABASE_SERVICE_KEY=${SUPABASE_SERVICE_KEY}
<<<<<<< HEAD
      # GCP configuration
      - GCP_PROJECT_ID=${GCP_PROJECT_ID}
      - GCP_STORAGE_BUCKET=${GCP_STORAGE_BUCKET}
      - IMAGE_STORAGE_ENABLED=${IMAGE_STORAGE_ENABLED}
      - IMAGE_PUBLIC_ACCESS=${IMAGE_PUBLIC_ACCESS}
      - GCP_SERVICE_ACCOUNT_KEY=${GCP_SERVICE_ACCOUNT_KEY}
=======
      # Environment detection
      - ENVIRONMENT=production
>>>>>>> d1b8f011
      # External API Keys
      - LANGCONNECT_SERVICE_ACCOUNT_KEY=${LANGCONNECT_SERVICE_ACCOUNT_KEY}
      - SUPADATA_API_TOKEN=${SUPADATA_API_TOKEN}
      - OPENAI_API_KEY=${OPENAI_API_KEY}
      # API configuration
      - API_HOST=0.0.0.0
      - API_PORT=8080
      - DEBUG=${DEBUG:-false}
      # Production settings
      - UVICORN_RELOAD=false
      - UVICORN_LOG_LEVEL=info
      - PYTHONUNBUFFERED=1
      - PYTHONDONTWRITEBYTECODE=1
      # CORS configuration
      - ALLOW_ORIGINS=["${FRONTEND_BASE_URL}"]
      # Sentry (production)
      - SENTRY_DSN_LANGCONNECT=${SENTRY_DSN_LANGCONNECT}
      - SENTRY_ENVIRONMENT=production
      - SENTRY_TRACES_SAMPLE_RATE=${SENTRY_TRACES_SAMPLE_RATE:-0.1}
      - SENTRY_PROFILES_SAMPLE_RATE=${SENTRY_PROFILES_SAMPLE_RATE:-0.0}
    volumes:
      - langconnect_storage:/app/data
    depends_on:
      migration-init:
        condition: service_completed_successfully

  # Custom MCP Server: Model Context Protocol server in production mode
  mcp-server:
    build:
      context: ./apps/mcp
      dockerfile: Dockerfile  # Production Dockerfile
    container_name: mcp-server-prod
    restart: unless-stopped
    networks:
      - coolify
    labels:
      - caddy=mcp.yourdomain.com
      - caddy.reverse_proxy={{upstreams 8001}}
    environment:
      # Server configuration
      - MCP_SERVER_PORT=8001
      - MCP_SERVER_HOST=0.0.0.0
      - MCP_SERVER_LOG_LEVEL=${LOG_LEVEL:-INFO}
      - MCP_SERVER_LOG_NAME=custom-mcp-server
      - MCP_SERVICE_ACCOUNT_KEY=${MCP_SERVICE_ACCOUNT_KEY}
      # Authentication and Storage
      - AUTH_PROVIDER=supabase
      - SUPABASE_URL=http://kong_prod:8000  # Internal Docker network URL for auth/operations
      - SUPABASE_PUBLIC_URL=${SUPABASE_PUBLIC_URL}  # Public HTTPS URL for storage signed URLs
      - SUPABASE_ANON_KEY=${SUPABASE_ANON_KEY}
      - SUPABASE_SERVICE_KEY=${SUPABASE_SERVICE_KEY}
      - MCP_TOKEN_SIGNING_SECRET=${MCP_TOKEN_SIGNING_SECRET}
      # Environment detection
      - ENVIRONMENT=production
      # External API keys
      - ARCADE_API_KEY=${ARCADE_API_KEY}
      - ARCADE_BASE_URL=https://api.arcade.dev
      - OPENAI_API_KEY=${OPENAI_API_KEY}
      - TAVILY_API_KEY=${TAVILY_API_KEY}
      - E2B_API_KEY=${E2B_API_KEY}
      - FIREFLIES_API_KEY=${FIREFLIES_API_KEY}
      - SUPADATA_API_TOKEN=${SUPADATA_API_TOKEN}
      - LANGCONNECT_BASE_URL=http://langconnect-prod:8080
      - MONDAY_API_TOKEN=${MONDAY_API_TOKEN}
      - GCP_PROJECT_ID=${GCP_PROJECT_ID}
      - GCP_STORAGE_BUCKET=${GCP_STORAGE_BUCKET}
      - IMAGE_STORAGE_ENABLED=${IMAGE_STORAGE_ENABLED}
      - IMAGE_PUBLIC_ACCESS=${IMAGE_PUBLIC_ACCESS}
      - GCP_SERVICE_ACCOUNT_KEY=${GCP_SERVICE_ACCOUNT_KEY}
      # MCP configuration
      - ENABLE_OAUTH_DISCOVERY=true
      - FRONTEND_BASE_URL=${FRONTEND_BASE_URL}
      - MCP_PUBLIC_BASE_URL=${MCP_PUBLIC_URL}
      - OAUTH_ISSUER=${SUPABASE_PUBLIC_URL}
      - TOOL_EXECUTION_TIMEOUT=300
      - ENABLE_CUSTOM_TOOLS=true
      - CUSTOM_TOOLS_CONFIG_PATH=./config/custom_tools.json
      - ENABLE_ARCADE=${ENABLE_ARCADE:-false}
      - ENABLED_ARCADE_SERVICES=${ENABLED_ARCADE_SERVICES}
      - TOOL_CACHE_TTL=3600
      - USER_AUTH_CACHE_TTL=1800
      # Production settings
      - DEBUG=${DEBUG:-false}
      - ENABLE_CORS=true
      - CORS_ORIGINS="*"
      - UVICORN_RELOAD=false
      - UVICORN_LOG_LEVEL=info
      - PYTHONUNBUFFERED=1
      - PYTHONDONTWRITEBYTECODE=1
      # Sentry (production)
      - SENTRY_DSN_MCP=${SENTRY_DSN_MCP}
      - SENTRY_ENVIRONMENT=production
      - SENTRY_TRACES_SAMPLE_RATE=${SENTRY_TRACES_SAMPLE_RATE:-0.1}
      - SENTRY_PROFILES_SAMPLE_RATE=${SENTRY_PROFILES_SAMPLE_RATE:-0.0}
    volumes:
      - mcp_server_storage:/app/data
    depends_on:
      migration-init:
        condition: service_completed_successfully

  # Web Frontend: Next.js application in production mode
  web-frontend:
    build:
      context: ./apps/web
      dockerfile: Dockerfile
      args:
        - NEXT_PUBLIC_SUPABASE_URL=${SUPABASE_PUBLIC_URL}
        - NEXT_PUBLIC_SUPABASE_ANON_KEY=${SUPABASE_ANON_KEY}
        - NEXT_PUBLIC_LANGCONNECT_API_URL=${LANGCONNECT_BASE_URL}
        - NEXT_PUBLIC_MCP_SERVER_URL=${MCP_PUBLIC_URL}
        - NEXT_PUBLIC_LANGGRAPH_API_URL=${LANGGRAPH_EXTERNAL_URL}
        - NEXT_PUBLIC_N8N_URL=${N8N_PUBLIC_URL}
        - NEXT_PUBLIC_WINDMILL_URL=${WINDMILL_PUBLIC_URL}
        - NEXT_PUBLIC_BASE_API_URL=${FRONTEND_BASE_URL}/api
        - NEXT_PUBLIC_LANGGRAPH_DEPLOYMENT_ID=${LANGGRAPH_DEPLOYMENT_ID}
        - NEXT_PUBLIC_LANGGRAPH_TENANT_ID=${LANGGRAPH_TENANT_ID}
        - NEXT_PUBLIC_LANGGRAPH_DEFAULT_GRAPH_ID=${LANGGRAPH_DEFAULT_GRAPH_ID}
        - NEXT_PUBLIC_USE_LANGSMITH_AUTH=false
        - NEXT_PUBLIC_GOOGLE_AUTH_DISABLED=true
        - NEXT_PUBLIC_FRONTEND_BASE_URL=${FRONTEND_BASE_URL}
        - NEXT_PUBLIC_IMAGE_STORAGE_ENABLED=${IMAGE_STORAGE_ENABLED:-true}
    container_name: web-frontend-prod
    restart: unless-stopped
    networks:
      - coolify
    labels:
      - caddy=app.yourdomain.com
      - caddy.reverse_proxy={{upstreams 3000}}
    environment:
      - NODE_ENV=production
      - NEXT_TELEMETRY_DISABLED=1
      - MCP_TOKEN_SIGNING_SECRET=${MCP_TOKEN_SIGNING_SECRET}
      - FRONTEND_BASE_URL=${FRONTEND_BASE_URL}
      - NEXT_PUBLIC_BASE_URL=${FRONTEND_BASE_URL}
      - NEXT_PUBLIC_SUPABASE_URL=${SUPABASE_PUBLIC_URL}
      - NEXT_PUBLIC_SUPABASE_ANON_KEY=${SUPABASE_ANON_KEY}
      # Internal URLs for server-side operations
      - SUPABASE_URL=http://kong_prod:8000
      - SUPABASE_ANON_KEY=${SUPABASE_ANON_KEY}
      - LANGCONNECT_BASE_URL=http://langconnect-prod:8080
      - NEXT_PUBLIC_LANGCONNECT_API_URL=${LANGCONNECT_BASE_URL}
      - NEXT_PUBLIC_MCP_SERVER_URL=${MCP_PUBLIC_URL}
      - NEXT_PUBLIC_LANGGRAPH_API_URL=${LANGGRAPH_EXTERNAL_URL}
      - NEXT_PUBLIC_N8N_URL=${N8N_PUBLIC_URL}
      - NEXT_PUBLIC_WINDMILL_URL=${WINDMILL_PUBLIC_URL}
      - NEXT_PUBLIC_BASE_API_URL=${FRONTEND_BASE_URL}/api
      - NEXT_PUBLIC_LANGGRAPH_DEPLOYMENT_ID=${LANGGRAPH_DEPLOYMENT_ID}
      - NEXT_PUBLIC_LANGGRAPH_TENANT_ID=${LANGGRAPH_TENANT_ID}
      - NEXT_PUBLIC_LANGGRAPH_DEFAULT_GRAPH_ID=${LANGGRAPH_DEFAULT_GRAPH_ID}
      - NEXT_PUBLIC_USE_LANGSMITH_AUTH=false
      - NEXT_PUBLIC_GOOGLE_AUTH_DISABLED=true
      - NEXT_PUBLIC_FRONTEND_BASE_URL=${FRONTEND_BASE_URL}
      # Sentry (production)
      - SENTRY_ENVIRONMENT=production
      - SENTRY_SOURCEMAPS_DISABLE=false
      - SENTRY_TRACES_SAMPLE_RATE=${SENTRY_TRACES_SAMPLE_RATE:-0.1}
      - SENTRY_REPLAYS_SESSION_SAMPLE_RATE=${SENTRY_REPLAYS_SESSION_SAMPLE_RATE:-0.0}
      - SENTRY_REPLAYS_ON_ERROR_SAMPLE_RATE=${SENTRY_REPLAYS_ON_ERROR_SAMPLE_RATE:-1.0}
    healthcheck:
      test:
        [
          "CMD",
          "wget",
          "--no-verbose",
          "--tries=1",
          "--spider",
          "http://127.0.0.1:3000/"
        ]
      interval: 30s
      timeout: 10s
      retries: 5
      start_period: 30s
    depends_on:
      migration-init:
        condition: service_completed_successfully

  # ==========================================
  # WORKFLOW AUTOMATION SERVICES
  # ==========================================

  # n8n: Workflow automation service
  n8n-import:
    build:
      context: .
      dockerfile: n8n/import/Dockerfile
    pull_policy: always
    container_name: n8n-import-prod
    restart: "no"  # Run once and exit - don't restart
    networks:
      - coolify
    entrypoint: /bin/sh
    command:
      [
        "-c",
        "set -e; echo 'Listing /data:'; ls -la /data || true; echo 'Listing /data/credentials:'; ls -la /data/credentials || true; echo 'Listing /data/workflows:'; ls -la /data/workflows || true; \
        if ls /data/credentials/*.json >/dev/null 2>&1; then echo 'Importing credentials...'; n8n import:credentials --separate --input=/data/credentials --debug || exit 1; else echo 'No credentials to import.'; fi; \
        if ls /data/workflows/*.json >/dev/null 2>&1; then echo 'Importing workflows...'; n8n import:workflow --separate --input=/data/workflows --debug || exit 1; else echo 'No workflows to import.'; fi"
      ]
    environment:
      - DB_TYPE=postgresdb
      - DB_POSTGRESDB_HOST=db_prod
      - DB_POSTGRESDB_USER=postgres
      - DB_POSTGRESDB_PASSWORD=${POSTGRES_PASSWORD}
      - DB_POSTGRESDB_DATABASE=postgres
      - N8N_ENCRYPTION_KEY=${N8N_ENCRYPTION_KEY}
      - N8N_USER_MANAGEMENT_JWT_SECRET=${N8N_USER_MANAGEMENT_JWT_SECRET}
    # No volumes here on purpose: use baked-in /data from the import image
    depends_on:
      db_prod:
        condition: service_healthy

  n8n:
    image: docker.n8n.io/n8nio/n8n:latest
    pull_policy: always
    container_name: n8n-prod
    restart: unless-stopped
    networks:
      - coolify
    labels:
      - caddy=n8n.yourdomain.com
      - caddy.reverse_proxy={{upstreams 5678}}
    environment:
      # Database configuration (use shared Supabase PostgreSQL)
      - DB_TYPE=postgresdb
      - DB_POSTGRESDB_HOST=db_prod
      - DB_POSTGRESDB_USER=postgres
      - DB_POSTGRESDB_PASSWORD=${POSTGRES_PASSWORD}
      - DB_POSTGRESDB_DATABASE=postgres
      # Privacy settings
      - N8N_DIAGNOSTICS_ENABLED=false
      - N8N_PERSONALIZATION_ENABLED=false
      # Security keys
      - N8N_ENCRYPTION_KEY=${N8N_ENCRYPTION_KEY}
      - N8N_USER_MANAGEMENT_JWT_SECRET=${N8N_USER_MANAGEMENT_JWT_SECRET}
      # Auto-generated webhook URL
      - WEBHOOK_URL=${N8N_PUBLIC_URL}
    volumes:
      - n8n_storage:/home/node/.n8n
      - ./n8n/data:/data
      - ./n8n/data/credentials:/data/credentials:ro
      - ./n8n/data/workflows:/data/workflows:ro
    depends_on:
      db_prod:
        condition: service_healthy
      n8n-import:
        condition: service_completed_successfully

  # ==========================================
  # WINDMILL WORKFLOW AUTOMATION PLATFORM
  # ==========================================

  # Windmill Database: Dedicated PostgreSQL instance for Windmill
  windmill-db-prod:
    image: postgres:16
    container_name: windmill-db-prod
    restart: unless-stopped
    networks:
      - coolify
    environment:
      - POSTGRES_USER=${SERVICE_USER_POSTGRES}
      - POSTGRES_PASSWORD=${SERVICE_PASSWORD_POSTGRES}
      - POSTGRES_DB=windmill-db
    volumes:
      - windmill_db_data:/var/lib/postgresql/data
    healthcheck:
      test: ["CMD-SHELL", "pg_isready -U $${POSTGRES_USER} -d $${POSTGRES_DB}"]
      interval: 10s
      timeout: 5s
      retries: 5
      start_period: 40s

  # Windmill Server: Web UI and API server
  windmill-server:
    image: ghcr.io/windmill-labs/windmill:main
    container_name: windmill-server-prod
    restart: unless-stopped
    networks:
      - coolify
    labels:
      - caddy=windmill.yourdomain.com
      - caddy.reverse_proxy={{upstreams 8000}}
    environment:
      - DATABASE_URL=postgres://${SERVICE_USER_POSTGRES}:${SERVICE_PASSWORD_POSTGRES}@windmill-db-prod:5432/windmill-db
      - MODE=server
      - BASE_URL=${WINDMILL_PUBLIC_URL}
    depends_on:
      windmill-db-prod:
        condition: service_healthy
    volumes:
      - windmill_worker_logs:/tmp/windmill/logs
    healthcheck:
      test: ["CMD", "curl", "-f", "http://localhost:8000/health"]
      interval: 30s
      timeout: 10s
      retries: 3

  # Windmill Worker 1: Default worker for job execution
  windmill-worker-1:
    image: ghcr.io/windmill-labs/windmill:main
    container_name: windmill-worker-1-prod
    restart: unless-stopped
    networks:
      - coolify
    environment:
      - DATABASE_URL=postgres://${SERVICE_USER_POSTGRES}:${SERVICE_PASSWORD_POSTGRES}@windmill-db-prod:5432/windmill-db
      - MODE=worker
      - WORKER_GROUP=default
    depends_on:
      windmill-db-prod:
        condition: service_healthy
    volumes:
      - /var/run/docker.sock:/var/run/docker.sock
      - windmill_worker_dependency_cache:/tmp/windmill/cache
      - windmill_worker_logs:/tmp/windmill/logs
    healthcheck:
      test: ["CMD-SHELL", "exit 0"]
      interval: 30s
      timeout: 10s
      retries: 3

  # Optional additional workers - remove if not needed to free up resources
  # # Windmill Worker 2: Additional default worker for scaling
  # windmill-worker-2:
  #   image: ghcr.io/windmill-labs/windmill:main
  #   container_name: windmill-worker-2-prod
  #   restart: unless-stopped
  #   networks:
  #     - coolify
  #   environment:
  #     - DATABASE_URL=postgres://${SERVICE_USER_POSTGRES}:${SERVICE_PASSWORD_POSTGRES}@windmill-db-prod:5432/windmill-db
  #     - MODE=worker
  #     - WORKER_GROUP=default
  #   depends_on:
  #     windmill-db-prod:
  #       condition: service_healthy
  #   volumes:
  #     - /var/run/docker.sock:/var/run/docker.sock
  #     - windmill_worker_dependency_cache:/tmp/windmill/cache
  #     - windmill_worker_logs:/tmp/windmill/logs
  #   healthcheck:
  #     test: ["CMD-SHELL", "exit 0"]
  #     interval: 30s
  #     timeout: 10s
  #     retries: 3

  # # Windmill Worker Native: Specialized native worker for high-performance execution
  # windmill-worker-native:
  #   image: ghcr.io/windmill-labs/windmill:main
  #   container_name: windmill-worker-native-prod
  #   restart: unless-stopped
  #   networks:
  #     - coolify
  #   environment:
  #     - DATABASE_URL=postgres://${SERVICE_USER_POSTGRES}:${SERVICE_PASSWORD_POSTGRES}@windmill-db-prod:5432/windmill-db
  #     - MODE=worker
  #     - WORKER_GROUP=native
  #     - NUM_WORKERS=8
  #     - SLEEP_QUEUE=200
  #   depends_on:
  #     windmill-db-prod:
  #       condition: service_healthy
  #   volumes:
  #     - windmill_worker_logs:/tmp/windmill/logs
  #   healthcheck:
  #     test: ["CMD-SHELL", "exit 0"]
  #     interval: 30s
  #     timeout: 10s
  #     retries: 3

  # Windmill LSP: Language Server Protocol for code intelligence
  windmill-lsp:
    image: ghcr.io/windmill-labs/windmill-lsp:latest
    container_name: windmill-lsp-prod
    restart: unless-stopped
    networks:
      - coolify
    volumes:
      - windmill_lsp_cache:/root/.cache
    healthcheck:
      test: ["CMD-SHELL", "exit 0"]
      interval: 30s
      timeout: 10s
      retries: 3
      start_period: 20s <|MERGE_RESOLUTION|>--- conflicted
+++ resolved
@@ -560,17 +560,14 @@
       - SUPABASE_PUBLIC_URL=${SUPABASE_PUBLIC_URL}  # Public HTTPS URL for storage signed URLs
       - SUPABASE_ANON_KEY=${SUPABASE_ANON_KEY}
       - SUPABASE_SERVICE_KEY=${SUPABASE_SERVICE_KEY}
-<<<<<<< HEAD
-      # GCP configuration
-      - GCP_PROJECT_ID=${GCP_PROJECT_ID}
-      - GCP_STORAGE_BUCKET=${GCP_STORAGE_BUCKET}
-      - IMAGE_STORAGE_ENABLED=${IMAGE_STORAGE_ENABLED}
-      - IMAGE_PUBLIC_ACCESS=${IMAGE_PUBLIC_ACCESS}
-      - GCP_SERVICE_ACCOUNT_KEY=${GCP_SERVICE_ACCOUNT_KEY}
-=======
       # Environment detection
       - ENVIRONMENT=production
->>>>>>> d1b8f011
+      # GCP configuration (legacy - template now uses Supabase storage)
+      - GCP_PROJECT_ID=${GCP_PROJECT_ID:-}
+      - GCP_STORAGE_BUCKET=${GCP_STORAGE_BUCKET:-}
+      - IMAGE_STORAGE_ENABLED=${IMAGE_STORAGE_ENABLED:-false}
+      - IMAGE_PUBLIC_ACCESS=${IMAGE_PUBLIC_ACCESS:-false}
+      - GCP_SERVICE_ACCOUNT_KEY=${GCP_SERVICE_ACCOUNT_KEY:-}
       # External API Keys
       - LANGCONNECT_SERVICE_ACCOUNT_KEY=${LANGCONNECT_SERVICE_ACCOUNT_KEY}
       - SUPADATA_API_TOKEN=${SUPADATA_API_TOKEN}
