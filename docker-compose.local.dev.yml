# ==================================================
# Local Development Docker Compose with Hot Reloading
# ==================================================
# This configuration deploys the complete Agent Platform stack for local development
# with hot-reloading for LangConnect and MCP Server.
# 
# LangGraph and Web Frontend run as local processes (started by script)
# 
# Features:
# - All Supabase services (database, auth, storage, etc.)
# - Application services with hot-reloading (LangConnect, MCP Server)
# - Workflow automation (n8n, Windmill)
# - Automatic database migrations

# Define persistent volumes for data storage across container restarts
volumes:
  n8n_storage:              # Stores n8n workflow automation data
  langconnect_storage:      # Stores LangConnect API data  
  mcp_server_storage:       # Stores MCP server data
  windmill_db_data:         # Stores Windmill PostgreSQL data
  windmill_worker_logs:     # Shared worker logs across all Windmill workers
  windmill_worker_dependency_cache: # Shared dependency cache for efficiency
  windmill_lsp_cache:       # LSP service cache for code intelligence
  supabase-db-data:         # Supabase database data
  supabase-storage:         # Supabase storage files
  db-config:                # Database configuration volume

services:
  # ==========================================
  # SUPABASE CORE SERVICES
  # ==========================================
  
  # Supabase PostgreSQL Database
  db:
    container_name: supabase-db
    image: supabase/postgres:15.8.1.060
    restart: unless-stopped
    volumes:
      - ./supabase/volumes/db/realtime.sql:/docker-entrypoint-initdb.d/migrations/99-realtime.sql:Z
      - ./supabase/volumes/db/webhooks.sql:/docker-entrypoint-initdb.d/init-scripts/98-webhooks.sql:Z
      - ./supabase/volumes/db/roles.sql:/docker-entrypoint-initdb.d/init-scripts/99-roles.sql:Z
      - ./supabase/volumes/db/jwt.sql:/docker-entrypoint-initdb.d/init-scripts/99-jwt.sql:Z
      - supabase-db-data:/var/lib/postgresql/data:Z
      - ./supabase/volumes/db/_supabase.sql:/docker-entrypoint-initdb.d/migrations/97-_supabase.sql:Z
      - ./supabase/volumes/db/logs.sql:/docker-entrypoint-initdb.d/migrations/99-logs.sql:Z
      - ./supabase/volumes/db/pooler.sql:/docker-entrypoint-initdb.d/migrations/99-pooler.sql:Z
      - db-config:/etc/postgresql-custom
    healthcheck:
      test:
        [
        "CMD-SHELL",
        "pg_isready -U postgres -h localhost && psql -U postgres -h localhost -c 'SELECT 1' > /dev/null 2>&1"
        ]
      interval: 5s
      timeout: 10s
      retries: 20
      start_period: 30s
    depends_on:
      vector:
        condition: service_healthy
    environment:
      POSTGRES_HOST: /var/run/postgresql
      PGPORT: 5432                     # Hard-coded for local dev
      POSTGRES_PORT: 5432              # Hard-coded for local dev
      PGPASSWORD: ${POSTGRES_PASSWORD}
      POSTGRES_PASSWORD: ${POSTGRES_PASSWORD}
      PGDATABASE: postgres             # Hard-coded for local dev
      POSTGRES_DB: postgres            # Hard-coded for local dev
      JWT_SECRET: ${JWT_SECRET}
      JWT_EXP: 3600                    # Hard-coded for local dev
    command:
      [
        "postgres",
        "-c",
        "config_file=/etc/postgresql/postgresql.conf",
        "-c",
        "log_min_messages=fatal"
      ]
  
  # Supabase Auth
  auth:
    container_name: supabase-auth
    image: supabase/gotrue:v2.176.1
    restart: unless-stopped
    environment:
      GOTRUE_API_HOST: 0.0.0.0
      GOTRUE_API_PORT: 9999
      API_EXTERNAL_URL: "${PLATFORM_PROTOCOL:-http}://${PLATFORM_DOMAIN:-localhost}:8000"  # Auto-generated Kong URL
      GOTRUE_DB_DRIVER: postgres
      GOTRUE_DB_DATABASE_URL: postgres://supabase_auth_admin:${POSTGRES_PASSWORD}@db:5432/postgres  # Hard-coded defaults
      GOTRUE_SITE_URL: "${PLATFORM_PROTOCOL:-http}://${PLATFORM_DOMAIN:-localhost}:3000"  # Auto-generated frontend URL
      GOTRUE_URI_ALLOW_LIST: "${PLATFORM_PROTOCOL:-http}://${PLATFORM_DOMAIN:-localhost}:3000/**,${PLATFORM_PROTOCOL:-http}://${PLATFORM_DOMAIN:-localhost}:3000/auth/callback"  # Auto-generated
      GOTRUE_DISABLE_SIGNUP: ${DISABLE_SIGNUP:-true}
      GOTRUE_JWT_ADMIN_ROLES: service_role
      GOTRUE_JWT_AUD: authenticated
      GOTRUE_JWT_DEFAULT_GROUP_NAME: authenticated
      GOTRUE_JWT_EXP: 3600  # Hard-coded for local dev
      GOTRUE_JWT_SECRET: ${JWT_SECRET}
      GOTRUE_EXTERNAL_EMAIL_ENABLED: ${ENABLE_EMAIL_SIGNUP:-true}
      GOTRUE_EXTERNAL_ANONYMOUS_USERS_ENABLED: ${ENABLE_ANONYMOUS_USERS:-false}
      GOTRUE_MAILER_AUTOCONFIRM: ${ENABLE_EMAIL_AUTOCONFIRM:-false}
      GOTRUE_SMTP_ADMIN_EMAIL: ${SMTP_ADMIN_EMAIL}
      GOTRUE_SMTP_HOST: ${SMTP_HOST}
      GOTRUE_SMTP_PORT: 587  # Hard-coded for local dev
      GOTRUE_SMTP_USER: ${SMTP_USER}
      GOTRUE_SMTP_PASS: ${SMTP_PASS}
      GOTRUE_SMTP_SENDER_NAME: ${SMTP_SENDER_NAME}
      # Email URL paths (hard-coded for local dev)
      GOTRUE_MAILER_URLPATHS_INVITE: /reset-password?type=invite
      GOTRUE_MAILER_URLPATHS_CONFIRMATION: /
      GOTRUE_MAILER_URLPATHS_RECOVERY: /reset-password?type=recovery
      GOTRUE_MAILER_URLPATHS_EMAIL_CHANGE: /
      GOTRUE_MAILER_SECURE_EMAIL_CHANGE_ENABLED: true
      GOTRUE_EXTERNAL_PHONE_ENABLED: ${ENABLE_PHONE_SIGNUP:-false}
      GOTRUE_SMS_AUTOCONFIRM: false  # Hard-coded for local dev
      # Email Templates (Docker-accessible URLs)
      # Use host.docker.internal so containers can reach frontend on host
      GOTRUE_MAILER_TEMPLATES_INVITE: "http://host.docker.internal:3000/api/email-templates/invite"
      GOTRUE_MAILER_TEMPLATES_CONFIRMATION: "http://host.docker.internal:3000/api/email-templates/confirmation"
      GOTRUE_MAILER_TEMPLATES_RECOVERY: "http://host.docker.internal:3000/api/email-templates/recovery"
      GOTRUE_MAILER_TEMPLATES_MAGIC_LINK: "http://host.docker.internal:3000/api/email-templates/magic-link"
      GOTRUE_MAILER_TEMPLATES_EMAIL_CHANGE: "http://host.docker.internal:3000/api/email-templates/email-change"
      # Email Subjects (hard-coded for local dev)
      GOTRUE_MAILER_SUBJECTS_INVITE: "Welcome to Agent Platform!"
      GOTRUE_MAILER_SUBJECTS_CONFIRMATION: "Please confirm your email - Agent Platform"
      GOTRUE_MAILER_SUBJECTS_RECOVERY: "Reset your password - Agent Platform"
      GOTRUE_MAILER_SUBJECTS_MAGIC_LINK: "Your magic sign-in link - Agent Platform"
      GOTRUE_MAILER_SUBJECTS_EMAIL_CHANGE: "Confirm your email change - Agent Platform"
    healthcheck:
      test:
        [
          "CMD",
          "wget",
          "--no-verbose",
          "--tries=1",
          "--spider",
          "http://localhost:9999/health"
        ]
      timeout: 5s
      interval: 5s
      retries: 3
    depends_on:
      db:
        condition: service_healthy
      # analytics:
      #   condition: service_healthy
  
  # PostgREST API
  rest:
    container_name: supabase-rest
    image: postgrest/postgrest:v12.2.12
    restart: unless-stopped
    environment:
      PGRST_DB_URI: postgres://authenticator:${POSTGRES_PASSWORD}@db:5432/postgres  # Hard-coded defaults
      PGRST_DB_SCHEMAS: public,storage,graphql_public  # Hard-coded for local dev
      PGRST_DB_ANON_ROLE: anon
      PGRST_JWT_SECRET: ${JWT_SECRET}
      PGRST_DB_USE_LEGACY_GUCS: "false"
      PGRST_APP_SETTINGS_JWT_SECRET: ${JWT_SECRET}
      PGRST_APP_SETTINGS_JWT_EXP: 3600  # Hard-coded for local dev
    depends_on:
      db:
        condition: service_healthy
      # analytics:
      #   condition: service_healthy
  
  # Supabase Realtime
  realtime:
    container_name: realtime-dev.supabase-realtime
    image: supabase/realtime:v2.34.47
    restart: unless-stopped
    environment:
      PORT: 4000
      DB_HOST: ${POSTGRES_HOST:-db}
      DB_PORT: ${POSTGRES_PORT:-5432}
      DB_USER: supabase_admin
      DB_PASSWORD: ${POSTGRES_PASSWORD}
      DB_NAME: ${POSTGRES_DB:-postgres}
      DB_AFTER_CONNECT_QUERY: 'SET search_path TO _realtime'
      DB_ENC_KEY: supabaserealtime
      API_JWT_SECRET: ${JWT_SECRET}
      SECRET_KEY_BASE: ${SECRET_KEY_BASE}
      ERL_AFLAGS: -proto_dist inet_tcp
      DNS_NODES: "''"
      RLIMIT_NOFILE: "10000"
      APP_NAME: realtime
      SEED_SELF_HOST: true
      RUN_JANITOR: true
    healthcheck:
      test:
        [
          "CMD",
          "curl",
          "-sSfL",
          "--head",
          "-o",
          "/dev/null",
          "-H",
          "Authorization: Bearer ${SUPABASE_ANON_KEY}",
          "http://localhost:4000/api/tenants/realtime-dev/health"
        ]
      timeout: 5s
      interval: 5s
      retries: 3
    depends_on:
      db:
        condition: service_healthy
      # analytics:
      #   condition: service_healthy
  
  # Supabase Storage
  storage:
    container_name: supabase-storage
    image: supabase/storage-api:v1.24.7
    restart: unless-stopped
    environment:
      ANON_KEY: ${SUPABASE_ANON_KEY}
      SERVICE_KEY: ${SUPABASE_SERVICE_KEY}
      POSTGREST_URL: http://rest:3000
      PGRST_JWT_SECRET: ${JWT_SECRET}
      DATABASE_URL: postgres://supabase_storage_admin:${POSTGRES_PASSWORD}@db:5432/postgres  # Hard-coded defaults
      FILE_SIZE_LIMIT: 52428800
      STORAGE_BACKEND: file
      FILE_STORAGE_BACKEND_PATH: /var/lib/storage
      TENANT_ID: stub
      REGION: stub
      GLOBAL_S3_BUCKET: stub
      ENABLE_IMAGE_TRANSFORMATION: "true"
      IMGPROXY_URL: http://imgproxy:5001
    volumes:
      - supabase-storage:/var/lib/storage:z
    healthcheck:
      test:
        [
          "CMD",
          "wget",
          "--no-verbose",
          "--tries=1",
          "--spider",
          "http://localhost:5000/status"
        ]
      timeout: 5s
      interval: 5s
      retries: 3
    depends_on:
      db:
        condition: service_healthy
      rest:
        condition: service_started
      imgproxy:
        condition: service_started
  
  # Image Proxy for Storage
  imgproxy:
    container_name: supabase-imgproxy
    image: darthsim/imgproxy:v3.8.0
    restart: unless-stopped
    environment:
      IMGPROXY_BIND: ":5001"
      IMGPROXY_LOCAL_FILESYSTEM_ROOT: /
      IMGPROXY_USE_ETAG: "true"
      IMGPROXY_ENABLE_WEBP_DETECTION: ${IMGPROXY_ENABLE_WEBP_DETECTION:-false}
    volumes:
      - supabase-storage:/var/lib/storage:z
    healthcheck:
      test:
        [
          "CMD",
          "imgproxy",
          "health"
        ]
      timeout: 5s
      interval: 5s
      retries: 3

  # Supabase Analytics - DISABLED to save memory (~1.5GB per instance)
  # analytics:
  #   container_name: supabase-analytics
  #   image: supabase/logflare:1.14.2
  #   restart: unless-stopped
  #   ports:
  #     - 4000:4000
  #   healthcheck:
  #     test:
  #       [
  #         "CMD",
  #         "curl",
  #         "http://localhost:4000/health"
  #       ]
  #     timeout: 5s
  #     interval: 5s
  #     retries: 10
  #   depends_on:
  #     db:
  #       condition: service_healthy
  #   environment:
  #     LOGFLARE_NODE_HOST: 127.0.0.1
  #     DB_USERNAME: supabase_admin
  #     DB_DATABASE: _supabase
  #     DB_HOSTNAME: ${POSTGRES_HOST:-db}
  #     DB_PORT: ${POSTGRES_PORT:-5432}
  #     DB_PASSWORD: ${POSTGRES_PASSWORD}
  #     DB_SCHEMA: _analytics
  #     LOGFLARE_PUBLIC_ACCESS_TOKEN: ${LOGFLARE_PUBLIC_ACCESS_TOKEN:-dummy_public_token_for_local_dev}
  #     LOGFLARE_PRIVATE_ACCESS_TOKEN: ${LOGFLARE_PRIVATE_ACCESS_TOKEN:-dummy_private_token_for_local_dev}
  #     LOGFLARE_SINGLE_TENANT: true
  #     LOGFLARE_SUPABASE_MODE: true
  #     LOGFLARE_MIN_CLUSTER_SIZE: 1
  #     POSTGRES_BACKEND_URL: postgresql://supabase_admin:${POSTGRES_PASSWORD}@${POSTGRES_HOST:-db}:${POSTGRES_PORT:-5432}/_supabase
  #     POSTGRES_BACKEND_SCHEMA: _analytics
  #     LOGFLARE_FEATURE_FLAG_OVERRIDE: multibackend=true

  # Supabase Meta (required by Studio)
  meta:
    container_name: supabase-meta
    image: supabase/postgres-meta:v0.89.3
    restart: unless-stopped
    environment:
      PG_META_PORT: 8080
      PG_META_DB_HOST: ${POSTGRES_HOST:-db}
      PG_META_DB_PORT: ${POSTGRES_PORT:-5432}
      PG_META_DB_NAME: ${POSTGRES_DB:-postgres}
      PG_META_DB_USER: supabase_admin
      PG_META_DB_PASSWORD: ${POSTGRES_PASSWORD}
    depends_on:
      db:
        condition: service_healthy
      # analytics:
      #   condition: service_healthy
  
  # Kong API Gateway
  kong:
    container_name: supabase-kong
    image: kong:2.8.1
    restart: unless-stopped
    ports:
      - "8000:8000"  # Hard-coded: Single gateway for all Supabase services
      - "8443:8443"  # Hard-coded: HTTPS (if needed)
    environment:
      KONG_DATABASE: "off"
      KONG_DECLARATIVE_CONFIG: /home/kong/kong.yml
      KONG_DNS_ORDER: LAST,A,CNAME
      KONG_PLUGINS: request-transformer,cors,key-auth,acl,basic-auth
      KONG_NGINX_PROXY_PROXY_BUFFER_SIZE: 160k
      KONG_NGINX_PROXY_PROXY_BUFFERS: 64 160k
      SUPABASE_ANON_KEY: ${SUPABASE_ANON_KEY}
      SUPABASE_SERVICE_KEY: ${SUPABASE_SERVICE_KEY}
      DASHBOARD_USERNAME: ${DASHBOARD_USERNAME}
      DASHBOARD_PASSWORD: ${DASHBOARD_PASSWORD}
    volumes:
      - ./supabase/volumes/api/kong.yml:/home/kong/temp.yml:ro,z
    entrypoint: bash -c 'eval "echo \"$$(cat ~/temp.yml)\"" > ~/kong.yml && /docker-entrypoint.sh kong docker-start'
    depends_on:
      db:
        condition: service_healthy
      # analytics:
      #   condition: service_healthy

  # Studio (Admin Interface)
  studio:
    container_name: supabase-studio
    image: supabase/studio:2025.06.30-sha-6f5982d
    restart: unless-stopped
    # Note: Studio now accessed through Kong gateway (no direct port exposure)
    environment:
      STUDIO_PG_META_URL: http://meta:8080
      POSTGRES_PASSWORD: ${POSTGRES_PASSWORD}
      DEFAULT_ORGANIZATION_NAME: "Agent Platform"  # Hard-coded for local dev
      DEFAULT_PROJECT_NAME: "Development"         # Hard-coded for local dev
      SUPABASE_URL: http://kong:8000             # Internal network
      SUPABASE_PUBLIC_URL: "${PLATFORM_PROTOCOL:-http}://${PLATFORM_DOMAIN:-localhost}:8000"  # Auto-generated external URL
      SUPABASE_ANON_KEY: ${SUPABASE_ANON_KEY}
      SUPABASE_SERVICE_KEY: ${SUPABASE_SERVICE_KEY}
    depends_on:
      kong:
        condition: service_started
  
  # Vector for log collection
  vector:
    container_name: supabase-vector
    image: timberio/vector:0.28.1-alpine
    restart: unless-stopped
    volumes:
      - ./supabase/volumes/logs/vector.yml:/etc/vector/vector.yml:ro,z
      - ${DOCKER_SOCKET_LOCATION:-/var/run/docker.sock}:/var/run/docker.sock:ro,z
    healthcheck:
      test:
        [
          "CMD",
          "wget",
          "--no-verbose",
          "--tries=1",
          "--spider",
          "http://vector:9001/health"
        ]
      timeout: 5s
      interval: 5s
      retries: 3
    environment:
      # LOGFLARE_PUBLIC_ACCESS_TOKEN: ${LOGFLARE_PUBLIC_ACCESS_TOKEN:-dummy_token_for_local_dev}  # Disabled with analytics
      DUMMY_ENV: "true"  # Placeholder since analytics is disabled
    command:
      [
        "--config",
        "/etc/vector/vector.yml"
      ]

  # Supavisor (Connection Pooler)
  supavisor:
    container_name: supabase-pooler
    image: supabase/supavisor:2.5.6
    restart: unless-stopped
    ports:
      - ${POSTGRES_PORT:-5432}:5432
      - ${POOLER_PROXY_PORT_TRANSACTION:-6543}:6543
    healthcheck:
      test:
        [
          "CMD",
          "curl",
          "-sSfL",
          "--head",
          "-o",
          "/dev/null",
          "http://127.0.0.1:4000/api/health"
        ]
      interval: 10s
      timeout: 5s
      retries: 5
    depends_on:
      db:
        condition: service_healthy
      # analytics:
      #   condition: service_healthy
    environment:
      PORT: 4000
      POSTGRES_PORT: ${POSTGRES_PORT:-5432}
      POSTGRES_DB: ${POSTGRES_DB:-postgres}
      POSTGRES_PASSWORD: ${POSTGRES_PASSWORD}
      DATABASE_URL: ecto://supabase_admin:${POSTGRES_PASSWORD}@${POSTGRES_HOST:-db}:${POSTGRES_PORT:-5432}/_supabase
      CLUSTER_POSTGRES: true
      SECRET_KEY_BASE: ${SECRET_KEY_BASE}
      VAULT_ENC_KEY: ${VAULT_ENC_KEY}
      API_JWT_SECRET: ${JWT_SECRET}
      METRICS_JWT_SECRET: ${JWT_SECRET}
      REGION: local
      ERL_AFLAGS: -proto_dist inet_tcp
      POOLER_TENANT_ID: ${POOLER_TENANT_ID:-1000}
      POOLER_DEFAULT_POOL_SIZE: ${POOLER_DEFAULT_POOL_SIZE:-25}
      POOLER_MAX_CLIENT_CONN: ${POOLER_MAX_CLIENT_CONN:-200}
      POOLER_POOL_MODE: transaction
      DB_POOL_SIZE: ${POOLER_DB_POOL_SIZE:-5}
    volumes:
      - ./supabase/volumes/pooler/pooler.exs:/etc/pooler/pooler.exs:ro,z
    command:
      [
        "/bin/sh",
        "-c",
        "/app/bin/migrate && /app/bin/supavisor eval \"$$(cat /etc/pooler/pooler.exs)\" && /app/bin/server"
      ]

  # ==========================================
  # DATABASE MIGRATION INIT CONTAINER
  # ==========================================

  # Migration Init: Runs database migrations before application services start
  migration-init:
    build:
      context: ./database
      dockerfile: Dockerfile.migration
    container_name: agent-platform-migration-init
    restart: "no"  # Run once and exit
    environment:
      # Database connection (hard-coded for local dev)
      - POSTGRES_HOST=db
      - POSTGRES_PORT=5432
      - POSTGRES_DB=postgres
      - POSTGRES_USER=postgres
      - POSTGRES_PASSWORD=${POSTGRES_PASSWORD}
      # Migration configuration (hard-coded for local dev)
      - PYTHONUNBUFFERED=1
      - LOG_LEVEL=${LOG_LEVEL:-INFO}
      - MIGRATION_RESET_SCHEMA=${MIGRATION_RESET_SCHEMA}
      # Wait configuration (hard-coded timeouts)
      - MAX_WAIT_TIME=180
      - WAIT_RETRY_INTERVAL=5
    depends_on:
      db:
        condition: service_healthy
    healthcheck:
      test: ["CMD", "python", "migrate.py", "--status"]
      interval: 10s
      timeout: 5s
      retries: 3
      start_period: 10s

  # ==========================================
  # APPLICATION SERVICES (HOT RELOAD)
  # ==========================================

  # LangConnect: RAG Backend API with hot reloading for development
  langconnect:
    build:
      context: ./apps/langconnect
      dockerfile: Dockerfile.dev  # Development Dockerfile with hot reload
    container_name: langconnect-dev
    restart: unless-stopped
    ports:
      - "8080:8080"           # Hard-coded: LangConnect API
    environment:
      # Database connection (hard-coded defaults for local dev)
      - LANGCONNECT_POSTGRES_HOST=db
      - LANGCONNECT_POSTGRES_PORT=5432
      - LANGCONNECT_POSTGRES_USER=postgres
      - LANGCONNECT_POSTGRES_PASSWORD=${POSTGRES_PASSWORD}
      - LANGCONNECT_POSTGRES_DB=postgres
      - LANGCONNECT_POSTGRES_SCHEMA=langconnect
      # LangGraph configuration (configurable external URL)
      - LANGCONNECT_LANGGRAPH_API_URL=${LANGGRAPH_EXTERNAL_URL}
      - LANGSMITH_API_KEY=${LANGSMITH_API_KEY}
      # Authentication (internal Supabase URLs - container network)
      - SUPABASE_URL=http://kong:8000
      - SUPABASE_ANON_KEY=${SUPABASE_ANON_KEY}
      - SUPABASE_SERVICE_KEY=${SUPABASE_SERVICE_KEY}
      # External API Keys
      - LANGCONNECT_SERVICE_ACCOUNT_KEY=${LANGCONNECT_SERVICE_ACCOUNT_KEY}
      - SUPADATA_API_TOKEN=${SUPADATA_API_TOKEN}
      - OPENAI_API_KEY=${OPENAI_API_KEY}
      # GCP configuration
      - GCP_PROJECT_ID=${GCP_PROJECT_ID}
      - GCP_STORAGE_BUCKET=${GCP_STORAGE_BUCKET}
      - IMAGE_STORAGE_ENABLED=${IMAGE_STORAGE_ENABLED}
      - IMAGE_PUBLIC_ACCESS=${IMAGE_PUBLIC_ACCESS}
      - GCP_SERVICE_ACCOUNT_KEY=${GCP_SERVICE_ACCOUNT_KEY}
      # API configuration (hard-coded for local dev)
      - API_HOST=0.0.0.0
      - API_PORT=8080
      - DEBUG=${DEBUG:-true}
      # Development settings for hot reload (hard-coded)
      - UVICORN_RELOAD=true
      - UVICORN_LOG_LEVEL=debug
      - PYTHONUNBUFFERED=1
      - PYTHONDONTWRITEBYTECODE=1
      # CORS configuration (auto-generated from platform domain)
      - ALLOW_ORIGINS=["${PLATFORM_PROTOCOL:-http}://${PLATFORM_DOMAIN:-localhost}:3000"]
      # Sentry (local development)
      - SENTRY_DSN_LANGCONNECT=${SENTRY_DSN_LANGCONNECT}
      - SENTRY_ENVIRONMENT=development
      - SENTRY_TRACES_SAMPLE_RATE=${SENTRY_TRACES_SAMPLE_RATE:-1.0}
      - SENTRY_PROFILES_SAMPLE_RATE=${SENTRY_PROFILES_SAMPLE_RATE:-0.0}
    volumes:
      # Mount only source code directories for hot reloading, preserving .venv
      - ./apps/langconnect/langconnect:/app/langconnect:rw
      - ./apps/langconnect/tests:/app/tests:rw
      - ./apps/langconnect/pyproject.toml:/app/pyproject.toml:ro
      - ./apps/langconnect/README.md:/app/README.md:ro
      - langconnect_storage:/app/data  # Persist application data only
    depends_on:
      migration-init:
        condition: service_completed_successfully

  # Custom MCP Server: Model Context Protocol server with hot reloading
  mcp-server:
    build:
      context: ./apps/mcp
      dockerfile: Dockerfile.dev  # Development Dockerfile with hot reload
    container_name: mcp-server-dev
    restart: unless-stopped
    ports:
      - "8002:8001"           # Hard-coded: MCP Server API (external:internal)
    environment: 
      # Server configuration (hard-coded for local dev)
      - MCP_SERVER_PORT=8001
      - MCP_SERVER_HOST=0.0.0.0
      - MCP_SERVER_LOG_LEVEL=${LOG_LEVEL:-INFO}
      - MCP_SERVER_LOG_NAME=custom-mcp-server
      - MCP_SERVICE_ACCOUNT_KEY=${MCP_SERVICE_ACCOUNT_KEY}
      - MCP_TOKEN_SIGNING_SECRET=${MCP_TOKEN_SIGNING_SECRET}
      # Authentication (internal Supabase URLs - container network)
      - AUTH_PROVIDER=supabase
      - SUPABASE_URL=http://kong:8000
      - SUPABASE_ANON_KEY=${SUPABASE_ANON_KEY}
      - SUPABASE_SERVICE_KEY=${SUPABASE_SERVICE_KEY}
      # External API keys
      - ARCADE_API_KEY=${ARCADE_API_KEY}
      - ARCADE_BASE_URL=https://api.arcade.dev
      - OPENAI_API_KEY=${OPENAI_API_KEY}
      - TAVILY_API_KEY=${TAVILY_API_KEY}
      - E2B_API_KEY=${E2B_API_KEY}
<<<<<<< HEAD
      - MONDAY_API_TOKEN=${MONDAY_API_TOKEN}
      - GCP_PROJECT_ID=${GCP_PROJECT_ID}
      - GCP_STORAGE_BUCKET=${GCP_STORAGE_BUCKET}
      - IMAGE_STORAGE_ENABLED=${IMAGE_STORAGE_ENABLED}
      - IMAGE_PUBLIC_ACCESS=${IMAGE_PUBLIC_ACCESS}
      - GCP_SERVICE_ACCOUNT_KEY=${GCP_SERVICE_ACCOUNT_KEY}
=======
      - SUPADATA_API_TOKEN=${SUPADATA_API_TOKEN}
>>>>>>> fe7e45cf
      # MCP configuration (hard-coded defaults for local dev)
      - ENABLE_OAUTH_DISCOVERY=true
      - ENABLE_ARCADE=${ENABLE_ARCADE:-false}
      - FRONTEND_BASE_URL=${FRONTEND_BASE_URL:-http://localhost:3000}
      - MCP_PUBLIC_BASE_URL=${MCP_PUBLIC_BASE_URL:-http://localhost:8002}
      - OAUTH_ISSUER=http://kong:8000
      - LANGCONNECT_BASE_URL=http://langconnect:8080
      - TOOL_EXECUTION_TIMEOUT=300
      - ENABLE_CUSTOM_TOOLS=true
      - CUSTOM_TOOLS_CONFIG_PATH=./config/custom_tools.json
      - ENABLED_ARCADE_SERVICES=${ENABLED_ARCADE_SERVICES}
      - TOOL_CACHE_TTL=3600
      - USER_AUTH_CACHE_TTL=1800
      
      # Development settings (hard-coded for local dev)
      - DEBUG=${DEBUG:-true}
      - ENABLE_CORS=true
      - CORS_ORIGINS=${PLATFORM_PROTOCOL:-http}://${PLATFORM_DOMAIN:-localhost}:3000,${PLATFORM_PROTOCOL:-http}://${PLATFORM_DOMAIN:-localhost}:2024,${PLATFORM_PROTOCOL:-http}://host.docker.internal:2024
      - UVICORN_RELOAD=true
      - UVICORN_LOG_LEVEL=debug
      - PYTHONUNBUFFERED=1
      - PYTHONDONTWRITEBYTECODE=1
      # Sentry (local development)
      - SENTRY_DSN_MCP=${SENTRY_DSN_MCP}
      - SENTRY_ENVIRONMENT=development
      - SENTRY_TRACES_SAMPLE_RATE=${SENTRY_TRACES_SAMPLE_RATE:-1.0}
      - SENTRY_PROFILES_SAMPLE_RATE=${SENTRY_PROFILES_SAMPLE_RATE:-0.0}
    volumes:
      # Mount only source code directories for hot reloading, preserving .venv
      - ./apps/mcp/src:/app/src:rw
      - ./apps/mcp/tests:/app/tests:rw
      - ./apps/mcp/pyproject.toml:/app/pyproject.toml:ro
      - ./apps/mcp/README.md:/app/README.md:ro
      - mcp_server_storage:/app/data  # Persist application data only
    depends_on:
      migration-init:
        condition: service_completed_successfully

  # ==========================================
  # WORKFLOW AUTOMATION SERVICES
  # ==========================================

  # n8n: Workflow automation service
  n8n-import:
    build:
      context: .
      dockerfile: n8n/import/Dockerfile
    pull_policy: always
    container_name: n8n-import-dev
    restart: "no"  # Run once and exit - don't restart
    entrypoint: /bin/sh
    command:
      [
        "-c",
        "set -e; echo 'Listing /data:'; ls -la /data || true; echo 'Listing /data/credentials:'; ls -la /data/credentials || true; echo 'Listing /data/workflows:'; ls -la /data/workflows || true; \
        if ls /data/credentials/*.json >/dev/null 2>&1; then echo 'Importing credentials...'; n8n import:credentials --separate --input=/data/credentials --debug || exit 1; else echo 'No credentials to import.'; fi; \
        if ls /data/workflows/*.json >/dev/null 2>&1; then echo 'Importing workflows...'; n8n import:workflow --separate --input=/data/workflows --debug || exit 1; else echo 'No workflows to import.'; fi"
      ]
    environment:  
      # Database configuration (use shared Supabase PostgreSQL)
      - DB_TYPE=postgresdb
      - DB_POSTGRESDB_HOST=db
      - DB_POSTGRESDB_USER=postgres
      - DB_POSTGRESDB_PASSWORD=${POSTGRES_PASSWORD}
      - DB_POSTGRESDB_DATABASE=postgres
      # Security keys (must match the main n8n service)
      - N8N_ENCRYPTION_KEY=${N8N_ENCRYPTION_KEY}
      - N8N_USER_MANAGEMENT_JWT_SECRET=${N8N_USER_MANAGEMENT_JWT_SECRET}
    # No volumes here on purpose: use baked-in /data from the import image
    depends_on:
      db:
        condition: service_healthy

  n8n:
    image: docker.n8n.io/n8nio/n8n:latest
    pull_policy: always
    container_name: n8n-dev
    restart: unless-stopped
    ports:
      - "5678:5678"           # Hard-coded: n8n web interface
    environment:
      # Database configuration (use shared Supabase PostgreSQL)
      - DB_TYPE=postgresdb
      - DB_POSTGRESDB_HOST=db
      - DB_POSTGRESDB_USER=postgres
      - DB_POSTGRESDB_PASSWORD=${POSTGRES_PASSWORD}
      - DB_POSTGRESDB_DATABASE=postgres
      # Privacy settings (hard-coded for local dev)
      - N8N_DIAGNOSTICS_ENABLED=false
      - N8N_PERSONALIZATION_ENABLED=false
      # Security keys
      - N8N_ENCRYPTION_KEY=${N8N_ENCRYPTION_KEY}
      - N8N_USER_MANAGEMENT_JWT_SECRET=${N8N_USER_MANAGEMENT_JWT_SECRET}
      # Auto-generated webhook URL
      - WEBHOOK_URL=${PLATFORM_PROTOCOL:-http}://${PLATFORM_DOMAIN:-localhost}:5678
    volumes:
      - n8n_storage:/home/node/.n8n  # Persist n8n data
      - ./n8n/data:/data
      - ./n8n/data/credentials:/data/credentials:ro
      - ./n8n/data/workflows:/data/workflows:ro
    depends_on:
      db:
        condition: service_healthy
      n8n-import:
        condition: service_completed_successfully

  # ==========================================
  # WINDMILL WORKFLOW AUTOMATION PLATFORM
  # ==========================================

  # Windmill Database: Dedicated PostgreSQL instance for Windmill
  windmill-db:
    image: postgres:16
    container_name: windmill-db-dev
    restart: unless-stopped
    ports:
      - "5433:5432"           # Hard-coded: Windmill PostgreSQL (avoid conflict with Supabase)
    environment:
      - POSTGRES_USER=${SERVICE_USER_POSTGRES}
      - POSTGRES_PASSWORD=${SERVICE_PASSWORD_POSTGRES}
      - POSTGRES_DB=windmill-db  # Hard-coded for local dev
    volumes:
      - windmill_db_data:/var/lib/postgresql/data
    healthcheck:
      test: ["CMD-SHELL", "pg_isready -U $${POSTGRES_USER} -d $${POSTGRES_DB}"]
      interval: 10s
      timeout: 5s
      retries: 5
      start_period: 40s

  # Windmill Server: Web UI and API server
  windmill-server:
    image: ghcr.io/windmill-labs/windmill:main
    container_name: windmill-server-dev
    restart: unless-stopped
    ports:
      - "9000:8000"           # Hard-coded: Windmill web interface
    environment:
      - DATABASE_URL=postgres://${SERVICE_USER_POSTGRES}:${SERVICE_PASSWORD_POSTGRES}@windmill-db:5432/windmill-db  # Hard-coded DB name
      - MODE=server
      - BASE_URL=${PLATFORM_PROTOCOL:-http}://${PLATFORM_DOMAIN:-localhost}:9000  # Auto-generated URL
    depends_on:
      windmill-db:
        condition: service_healthy
    volumes:
      - windmill_worker_logs:/tmp/windmill/logs
    healthcheck:
      test: ["CMD", "curl", "-f", "http://localhost:8000/health"]
      interval: 30s
      timeout: 10s
      retries: 3

  # Windmill Worker 1: Default worker for job execution
  windmill-worker-1:
    image: ghcr.io/windmill-labs/windmill:main
    container_name: windmill-worker-1-dev
    restart: unless-stopped
    environment:
      - DATABASE_URL=postgres://${SERVICE_USER_POSTGRES}:${SERVICE_PASSWORD_POSTGRES}@windmill-db:5432/windmill-db  # Hard-coded DB name
      - MODE=worker
      - WORKER_GROUP=default
    depends_on:
      windmill-db:
        condition: service_healthy
    volumes:
      - /var/run/docker.sock:/var/run/docker.sock  # Enable Docker-in-Docker for script execution
      - windmill_worker_dependency_cache:/tmp/windmill/cache
      - windmill_worker_logs:/tmp/windmill/logs
    healthcheck:
      test: ["CMD-SHELL", "exit 0"]
      interval: 30s
      timeout: 10s
      retries: 3

  # Optional additional workers - remove if not needed to free up resources
  # # Windmill Worker 2: Additional default worker for scaling
  # windmill-worker-2:
  #   image: ghcr.io/windmill-labs/windmill:main
  #   container_name: windmill-worker-2-dev
  #   restart: unless-stopped
  #   environment:
  #     - DATABASE_URL=postgres://${SERVICE_USER_POSTGRES}:${SERVICE_PASSWORD_POSTGRES}@windmill-db:5432/windmill-db  # Hard-coded DB name
  #     - MODE=worker
  #     - WORKER_GROUP=default
  #   depends_on:
  #     windmill-db:
  #       condition: service_healthy
  #   volumes:
  #     - /var/run/docker.sock:/var/run/docker.sock
  #     - windmill_worker_dependency_cache:/tmp/windmill/cache
  #     - windmill_worker_logs:/tmp/windmill/logs
  #   healthcheck:
  #     test: ["CMD-SHELL", "exit 0"]
  #     interval: 30s
  #     timeout: 10s
  #     retries: 3

  # # Windmill Worker Native: Specialized native worker for high-performance execution
  # windmill-worker-native:
  #   image: ghcr.io/windmill-labs/windmill:main
  #   container_name: windmill-worker-native-dev
  #   restart: unless-stopped
  #   environment:
  #     - DATABASE_URL=postgres://${SERVICE_USER_POSTGRES}:${SERVICE_PASSWORD_POSTGRES}@windmill-db:5432/windmill-db  # Hard-coded DB name
  #     - MODE=worker
  #     - WORKER_GROUP=native
  #     - NUM_WORKERS=8   # Hard-coded for local dev
  #     - SLEEP_QUEUE=200 # Hard-coded for local dev
  #   depends_on:
  #     windmill-db:
  #       condition: service_healthy
  #   volumes:
  #     - windmill_worker_logs:/tmp/windmill/logs
  #   healthcheck:
  #     test: ["CMD-SHELL", "exit 0"]
  #     interval: 30s
  #     timeout: 10s
  #     retries: 3

  # Windmill LSP: Language Server Protocol for code intelligence
  windmill-lsp:
    image: ghcr.io/windmill-labs/windmill-lsp:latest
    container_name: windmill-lsp-dev
    restart: unless-stopped
    volumes:
      - windmill_lsp_cache:/root/.cache
    healthcheck:
      test: ["CMD-SHELL", "exit 0"]
      interval: 30s
      timeout: 10s
      retries: 3
      start_period: 20s

# NOTE: LangGraph and Web Frontend run separately as local development servers
# Both services use the root .env.local configuration
# To start them separately:
# - LangGraph: cd langgraph && poetry run langgraph dev --allow-blocking
# - Web Frontend: cd apps/web && yarn dev<|MERGE_RESOLUTION|>--- conflicted
+++ resolved
@@ -587,16 +587,13 @@
       - OPENAI_API_KEY=${OPENAI_API_KEY}
       - TAVILY_API_KEY=${TAVILY_API_KEY}
       - E2B_API_KEY=${E2B_API_KEY}
-<<<<<<< HEAD
       - MONDAY_API_TOKEN=${MONDAY_API_TOKEN}
       - GCP_PROJECT_ID=${GCP_PROJECT_ID}
       - GCP_STORAGE_BUCKET=${GCP_STORAGE_BUCKET}
       - IMAGE_STORAGE_ENABLED=${IMAGE_STORAGE_ENABLED}
       - IMAGE_PUBLIC_ACCESS=${IMAGE_PUBLIC_ACCESS}
       - GCP_SERVICE_ACCOUNT_KEY=${GCP_SERVICE_ACCOUNT_KEY}
-=======
       - SUPADATA_API_TOKEN=${SUPADATA_API_TOKEN}
->>>>>>> fe7e45cf
       # MCP configuration (hard-coded defaults for local dev)
       - ENABLE_OAUTH_DISCOVERY=true
       - ENABLE_ARCADE=${ENABLE_ARCADE:-false}
