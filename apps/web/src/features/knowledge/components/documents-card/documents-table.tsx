--- conflicted
+++ resolved
@@ -51,11 +51,9 @@
 import { cn } from "@/lib/utils";
 import { getScrollbarClasses } from "@/lib/scrollbar-styles";
 import { useRouter } from "next/navigation";
-<<<<<<< HEAD
 import { isImageDocument, batchGetSignedImageUrls } from "@/lib/image-utils";
 import { ImagePreviewDialog } from "@/components/ui/image-preview-dialog";
 import { useAuthContext } from "@/providers/Auth";
-=======
 import {
   downloadMarkdownAsDocx,
   downloadAsMarkdown,
@@ -66,7 +64,6 @@
   DropdownMenuItem as DownloadFormatItem,
   DropdownMenuTrigger as DownloadFormatTrigger,
 } from "@/components/ui/dropdown-menu";
->>>>>>> cf15c005
 
 // Truncate title helper
 const truncateTitle = (title: string, maxLength: number = 50): { truncated: string; isTruncated: boolean } => {
@@ -152,15 +149,13 @@
   const [searchTerm, setSearchTerm] = useState('');
   const [sortConfig, setSortConfig] = useState<SortConfig>({ field: 'date', direction: 'desc' });
 
-<<<<<<< HEAD
   // Image state
   const [imageUrls, setImageUrls] = useState<Map<string, string>>(new Map());
   const [previewImage, setPreviewImage] = useState<{url: string, title: string} | null>(null);
-=======
+
   // Download state
   const [downloadingDocumentId, setDownloadingDocumentId] = useState<string | null>(null);
   const [downloadFormatMenu, setDownloadFormatMenu] = useState<string | null>(null);
->>>>>>> cf15c005
 
   // Refs for infinite scroll
   const tableContainerRef = useRef<HTMLDivElement>(null);
