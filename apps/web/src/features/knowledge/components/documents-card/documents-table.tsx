--- conflicted
+++ resolved
@@ -51,12 +51,9 @@
 import { cn } from "@/lib/utils";
 import { getScrollbarClasses } from "@/lib/scrollbar-styles";
 import { useRouter } from "next/navigation";
-<<<<<<< HEAD
-=======
 import { isImageDocument, getSignedImageUrl } from "@/lib/image-utils";
 import { ImagePreviewDialog } from "@/components/ui/image-preview-dialog";
 import { useAuthContext } from "@/providers/Auth";
->>>>>>> 4fa66ccd
 import {
   downloadMarkdownAsDocx,
   downloadAsMarkdown,
@@ -152,13 +149,10 @@
   const [searchTerm, setSearchTerm] = useState('');
   const [sortConfig, setSortConfig] = useState<SortConfig>({ field: 'date', direction: 'desc' });
 
-<<<<<<< HEAD
-=======
   // Image state
   const [imageUrls, setImageUrls] = useState<Map<string, string>>(new Map());
   const [previewImage, setPreviewImage] = useState<{url: string, title: string} | null>(null);
 
->>>>>>> 4fa66ccd
   // Download state
   const [downloadingDocumentId, setDownloadingDocumentId] = useState<string | null>(null);
   const [downloadFormatMenu, setDownloadFormatMenu] = useState<string | null>(null);
