--- conflicted
+++ resolved
@@ -112,13 +112,8 @@
       </span>
     );
   }
-<<<<<<< HEAD
-  // Return empty span to maintain consistent DOM structure and avoid hydration mismatch
-  return <span className="flex w-full items-center gap-2"></span>;
-=======
   // Return null to avoid hydration mismatch when agent data isn't available during SSR
   return null;
->>>>>>> d1b8f011
 };
 
 /**
@@ -132,13 +127,8 @@
   agents: AgentForDisplay[],
 ): React.ReactNode => {
   if (values.length === 0) {
-<<<<<<< HEAD
-    // Return empty span to maintain consistent DOM structure and avoid hydration mismatch
-    return <span className="flex w-full items-center gap-2"></span>;
-=======
     // Return null to avoid hydration mismatch when no agents are selected
     return null;
->>>>>>> d1b8f011
   }
   if (values.length === 1) return getSelectedAgentValue(values[0], agents);
   return <span className="flex w-full items-center gap-2 text-foreground font-normal truncate">{`${values.length} agents selected`}</span>;
