"use client";

/**
 * ============================================================================
 * AGENTS PROVIDER - MULTI-LAYER CACHING ARCHITECTURE
 * ============================================================================
 *
 * This provider implements a sophisticated multi-layer caching system to solve
 * several critical challenges in a multi-user, multi-tab collaborative environment.
 *
 * ============================================================================
 * WHY IS THIS COMPLEX?
 * ============================================================================
 *
 * 1. MULTI-TAB SYNCHRONIZATION
 *    - Tab A creates an agent → Tab B needs to see it immediately
 *    - Tab C deletes an agent → Tabs A and B must remove it from their lists
 *    - Without version tracking, tabs would show stale data
 *
 * 2. MULTI-USER COLLABORATION
 *    - User A shares an agent with User B → B's UI updates in real-time
 *    - Permission changes need immediate UI reflection
 *    - System must handle concurrent access gracefully
 *
 * 3. NO WEBSOCKET/SSE INFRASTRUCTURE
 *    - We don't have WebSocket or Server-Sent Events
 *    - Polling is the ONLY way to notify tabs about backend changes
 *    - Alternative: Use React Query with polling (future enhancement)
 *
 * 4. PERFORMANCE OPTIMIZATION
 *    - Avoid unnecessary LangGraph API calls (expensive)
 *    - Minimize network requests with ETags
 *    - Cache aggressively, invalidate intelligently
 *
 * ============================================================================
 * CACHE LAYERS
 * ============================================================================
 *
 * LAYER 1: Graph Discovery Cache (2 hour TTL)
 *   - What: Available graph templates (agent blueprints)
 *   - Why long TTL: Templates rarely change (only when new agent types added)
 *   - Storage: localStorage with key `agents_graph_discovery_{userId}`
 *   - Invalidation: Backend increments `graphs_version` when templates change
 *
 * LAYER 2: Assistant List Cache (30 minute TTL)
 *   - What: User's accessible assistants (agent instances)
 *   - Why shorter TTL: Moderate churn (users create/delete agents regularly)
 *   - Storage: localStorage with key `agents_assistant_list_{userId}`
 *   - Invalidation: Backend increments `assistants_version` on mutations
 *
 * LAYER 3: HTTP ETags
 *   - What: Server-side cache validation via ETags
 *   - How: Backend generates ETag from version numbers
 *   - Result: HTTP 304 responses when data unchanged (no payload transfer)
 *   - See: apps/langconnect/langconnect/api/mirror_apis.py:64-73
 *
 * ============================================================================
 * VERSION TRACKING SYSTEM
 * ============================================================================
 *
 * BACKEND (LangConnect):
 *   - Maintains version counters in `cache_state` table:
 *     • graphs_version
 *     • assistants_version
 *     • schemas_version
 *     • threads_version
 *   - Increments version after ANY mutation:
 *     • Assistant created → assistants_version++
 *     • Permission granted → assistants_version++
 *     • Graph metadata updated → graphs_version++
 *   - See: apps/langconnect/langconnect/services/langgraph_sync.py:345,530,836
 *
 * FRONTEND (This File):
 *   - Polls `/api/langconnect/agents/mirror/cache-state` every 30 seconds
 *   - Computes version key: `g${graphs_version}-a${assistants_version}-s${schemas_version}`
 *   - Compares with cached version key in localStorage
 *   - Version mismatch → invalidate localStorage → refetch fresh data
 *
 * EXAMPLE FLOW:
 *   1. Tab A creates agent → Backend increments assistants_version (1 → 2)
 *   2. Tab B polls cache-state after 30s → sees version mismatch
 *   3. Tab B invalidates localStorage → refetches data → sees new agent
 *
 * ============================================================================
 * ALTERNATIVES CONSIDERED
 * ============================================================================
 *
 * ✅ React Query / SWR
 *    - Would simplify cache management significantly
 *    - Provides built-in devtools and stale-while-revalidate
 *    - STILL need version polling for multi-tab synchronization
 *    - Estimated migration effort: 2-3 days
 *
 * ✅ WebSockets / Server-Sent Events (SSE)
 *    - Would eliminate polling entirely
 *    - Push notifications for real-time updates
 *    - Requires backend infrastructure changes
 *    - Estimated implementation: 1-2 weeks
 *
 * ❌ Polling Individual Endpoints
 *    - Too many requests (graphs, assistants, schemas separately)
 *    - Version tracking is more efficient
 *
 * ❌ No Caching
 *    - Every page load = multiple LangGraph API calls
 *    - Unacceptable performance for users
 *
 * ============================================================================
 * IMPORTANT NOTES
 * ============================================================================
 *
 * - localStorage limits: ~5-10MB per domain (browser dependent)
 * - For power users with 100+ agents, monitor storage usage
 * - Cache invalidation is CRITICAL - never skip version checks
 * - Optimistic updates are used for instant UI feedback, then validated
 * - Background validation prevents stale state from persisting
 *
 * ============================================================================
 */

import React, {
  createContext,
  useContext,
  ReactNode,
  useState,
  useEffect,
  useRef,
  useCallback,
  useMemo,
} from "react";
// import { flushSync } from "react-dom"; // Removed unused import
import { getDeployments } from "@/lib/environment/deployments";
import {
  Agent,
  AgentDisplayItem,
  DiscoveryResponse,
  GraphInfo,
  AssistantInfo
} from "@/types/agent";

import { useAuthContext } from "./Auth";
import { useUserRole } from "./UserRole";
import { notify } from "@/utils/toast";
import { agentMessages } from "@/utils/toast-messages";
import { toast } from "sonner";
import { useQueryState } from "nuqs";
import { useDefaultAssistant } from "@/hooks/use-default-assistant";


/**
 * Merge graphs and assistants into a unified display format for admin UI.
 *
 * This function creates AgentDisplayItem[] which enables the admin dashboard
 * to show both graph templates and assistant instances in a single list.
 *
 * **Purpose:**
 * - Dev admins need to see graph templates alongside assistants
 * - Permission management UI needs grouped view (assistants by graph)
 * - Enables "Initialize Platform" workflow for new graphs
 *
 * **Behavior:**
 * - For dev_admin: Includes graphs AND assistants
 * - For other users: Only includes assistants (no graphs)
 *
 * **Output:**
 * - Array of AgentDisplayItem with type="graph" or type="assistant"
 * - Consumed by admin-dashboard.tsx and add-permission-modal.tsx
 *
 * @param graphs - Graph templates with permission metadata
 * @param assistants - Assistant instances with permission metadata
 * @param userRole - User's role ('dev_admin' | 'business_admin' | 'user')
 * @returns Unified array for admin UI display
 */
function mergeGraphsAndAssistants(
  graphs: GraphInfo[],
  assistants: AssistantInfo[],
  userRole: string
): AgentDisplayItem[] {
  const displayItems: AgentDisplayItem[] = [];
  
  // Add graphs (for dev admins to see initialization opportunities)
  if (userRole === 'dev_admin') {
    graphs.forEach(graph => {
      displayItems.push({
        id: `graph_${graph.graph_id}`,
        type: "graph",
        name: graph.name || graph.graph_id.split('_').map(w => w.charAt(0).toUpperCase() + w.slice(1)).join(' '),
        description: graph.description || `Graph with ${graph.assistants_count} assistant${graph.assistants_count !== 1 ? 's' : ''}`,
        graph_id: graph.graph_id,
        needs_initialization: graph.needs_initialization,
        schema_accessible: graph.schema_accessible,
        assistants_count: graph.assistants_count,
        permission_level: graph.user_permission_level as "owner" | "editor" | "viewer" | "admin",
        created_at: graph.created_at,
      });
    });
  }
  
  // Add assistants with permission metadata
  assistants.forEach(assistant => {
    displayItems.push({
      id: `assistant_${assistant.assistant_id}`,
      type: "assistant",
      name: assistant.name,
      description: assistant.description ? assistant.description : undefined,
      graph_id: assistant.graph_id,
      permission_level: assistant.permission_level,
      owner_id: assistant.owner_id,
      owner_display_name: assistant.owner_display_name,
      assistant_id: assistant.assistant_id,
      created_at: assistant.created_at,
      updated_at: assistant.updated_at,
      metadata: assistant.metadata,
      // TODO: Extract supported configs from metadata/config
      supportedConfigs: undefined,
    });
  });
  
  return displayItems;
}

/**
 * Convert AssistantInfo from discovery response to Agent format.
 *
 * This conversion is necessary because:
 * - Backend returns AssistantInfo (minimal API format from LangConnect)
 * - Frontend needs Agent (rich format with LangGraph SDK compatibility)
 * - Conversion adds deploymentId and normalizes field structure
 *
 * @param item - Assistant information from backend API
 * @param deploymentId - Deployment ID to attach to the agent
 * @returns Fully formed Agent object for frontend consumption
 */
function convertAssistantInfoToAgent(item: AssistantInfo, deploymentId: string): Agent {
  return {
    assistant_id: item.assistant_id,
    graph_id: item.graph_id,
    name: item.name,
    description: item.description || undefined,
    config: {},
    metadata: item.metadata || {},
    created_at: item.created_at,
    updated_at: item.updated_at || item.created_at,
    version: 1,
    deploymentId,
    supportedConfigs: undefined, // Will be filled during enrichment
    permission_level: item.permission_level,
    allowed_actions: item.allowed_actions, // Phase 4: Pass through backend permissions
    owner_id: item.owner_id,
    owner_display_name: item.owner_display_name,
    type: "assistant",
    needs_initialization: false,
    schema_accessible: true,
    tags: item.tags || [],
  };
}

/**
 * ✅ NEW: Convert LightweightAssistantInfo from cache to LightweightAgent format.
 *
 * This keeps agents in lightweight format throughout the state, reducing memory usage
 * by 97% compared to full Agent objects. Full details (config/metadata) are only
 * fetched on-demand via hydrateAgent() when starting a chat or editing.
 *
 * @param item - Lightweight assistant info from cache
 * @param deploymentId - Deployment ID to attach to the agent
 * @returns Lightweight agent object for state management
 */
function convertLightweightToAgent(item: LightweightAssistantInfo, deploymentId: string): LightweightAgent {
  return {
    assistant_id: item.assistant_id,
    graph_id: item.graph_id,
    name: item.name,
    description: item.description,
    deploymentId,
    permission_level: item.permission_level,
    allowed_actions: item.allowed_actions || [],
    owner_id: item.owner_id,
    owner_display_name: item.owner_display_name,
    tags: item.tags || [],
    created_at: item.created_at,
    updated_at: item.updated_at,
    version: 1,
    type: "assistant",
    needs_initialization: false,
    schema_accessible: true,
    metadata: item.metadata,
    _isLightweight: true,
  };
}

// ============================================================================
// LAYERED CACHING CONFIGURATION
// ============================================================================
//
// These TTLs balance freshness vs performance:
// - Longer TTL = Fewer network requests, but risk showing stale data
// - Shorter TTL = More network requests, but fresher data
//
// The version tracking system (polling every 30s) provides a safety net,
// invalidating caches immediately when backend versions change, regardless of TTL.
//
// Layer 1: Graph Discovery Cache (LONG-LIVED - graphs rarely change)
// - Templates only change when devs add new agent types
// - Safe to cache for hours since version polling will invalidate if needed
const GRAPH_DISCOVERY_CACHE_DURATION = 2 * 60 * 60 * 1000; // 2 hours
const GRAPH_DISCOVERY_CACHE_KEY_PREFIX = 'agents_graph_discovery_';

// Layer 2: Assistant List Cache - DISABLED
// Assistant list caching was disabled to avoid localStorage quota issues.
// Backend ETag caching (3-min TTL) provides sufficient performance.

// Note: Per-assistant caches were removed for simplification.
// Full assistant details are fetched on-demand (not cached in localStorage).

// ✅ LAYERED CACHE INTERFACES
interface GraphDiscoveryCache {
  valid_graphs: GraphInfo[];
  invalid_graphs: GraphInfo[];
  scan_metadata: any;
  timestamp: number;
  userId: string;
  version: string;
}

/**
 * @deprecated Assistant list caching disabled to avoid localStorage quota issues.
 * Kept for backward compatibility with getAssistantListCache signature.
 */
interface AssistantListCache {
  assistants: AssistantInfo[];
  assistant_counts: any;
  user_role: string;
  is_dev_admin: boolean;
  deployment_id: string;
  deployment_name: string;
  timestamp: number;
  userId: string;
  version: string;
}

/**
 * ✅ NEW: Lightweight assistant metadata for localStorage caching
 *
 * Only stores essential fields to avoid quota issues:
 * - Full assistant objects: ~10-20KB each (with config/metadata)
 * - Lightweight objects: ~650 bytes each (96% size reduction!)
 *
 * For 100 assistants:
 * - Old approach: ~2MB (hit Safari's 5MB limit)
 * - New approach: ~65KB (well below quota)
 *
 * Includes UI-essential fields (description, permissions, actions) but excludes
 * heavy fields (config, metadata, context) that are only needed during chat.
 */
interface LightweightAssistantInfo {
  assistant_id: string;
  graph_id: string;
  name: string;
  description?: string; // Include for UI cards
  permission_level: "owner" | "editor" | "viewer" | "admin";
  allowed_actions: string[]; // Include for UI permissions (edit, delete, share buttons)
  created_at: string;
  updated_at: string;
  owner_id: string;
  owner_display_name?: string; // Include for UI display
  tags?: string[];
  metadata?: Record<string, any>; // Include for checking default assistant flag
  // Flag to indicate this is cached lightweight data
  _isLightweight: true;
}

/**
 * ✅ NEW: Lightweight assistant list cache with quota-safe storage
 */
interface LightweightAssistantListCache {
  assistants: LightweightAssistantInfo[];
  assistant_counts: {
    total: number;
    owned: number;
    shared: number;
  };
  user_role: 'dev_admin' | 'business_admin' | 'user';
  is_dev_admin: boolean;
  deployment_id: string;
  deployment_name: string;
  timestamp: number;
  userId: string;
  version: string;
}

/**
 * ✅ NEW: Lightweight Agent for React state management
 *
 * Similar to LightweightAssistantInfo but includes deploymentId and UI fields.
 * Used in React state to reduce memory usage by 97% (vs full Agent objects).
 *
 * When full agent details (config, metadata) are needed:
 * - Use hydrateAgent() to fetch and convert to full Agent
 * - Full agents are used when starting chats or editing configurations
 */
interface LightweightAgent {
  assistant_id: string;
  graph_id: string;
  name: string;
  description?: string;
  deploymentId: string;
  permission_level: "owner" | "editor" | "viewer" | "admin";
  allowed_actions?: string[];
  owner_id?: string;
  owner_display_name?: string;
  tags?: string[];
  created_at: string;
  updated_at: string;
  version: number;
  type: "assistant";
  needs_initialization: boolean;
  schema_accessible: boolean;
  metadata?: Record<string, any>;
  _isLightweight: true;
}

/**
 * Type guard to check if an agent is lightweight
 */
function isLightweightAgent(agent: Agent | LightweightAgent): agent is LightweightAgent {
  return '_isLightweight' in agent && agent._isLightweight === true;
}

/**
 * Type guard to check if an agent is full (has config/metadata)
 */
function isFullAgent(agent: Agent | LightweightAgent): agent is Agent {
  return !('_isLightweight' in agent) || agent._isLightweight !== true;
}

// Cache configuration for lightweight assistant caching
const ASSISTANT_LIST_CACHE_DURATION = 30 * 60 * 1000; // 30 minutes
const ASSISTANT_LIST_CACHE_KEY_PREFIX = 'agents_assistant_list_';

/**
 * ✅ STORAGE MONITORING UTILITY
 *
 * Monitors localStorage usage and warns if approaching browser limits.
 * Different browsers have different limits:
 * - Chrome/Edge: ~10MB
 * - Firefox: ~10MB
 * - Safari: ~5MB (strictest)
 *
 * We target <1MB for safety across all browsers.
 */
function monitorLocalStorageUsage(context: string = 'AgentsProvider') {
  try {
    let totalSize = 0;
    const items: Array<{ key: string; sizeKB: number }> = [];

    for (let i = 0; i < localStorage.length; i++) {
      const key = localStorage.key(i);
      if (key) {
        const value = localStorage.getItem(key);
        if (value) {
          const sizeKB = Math.round(value.length / 1024);
          totalSize += sizeKB;
          items.push({ key, sizeKB });
        }
      }
    }

    const totalMB = (totalSize / 1024).toFixed(2);

    // Log summary
    console.log(`[${context}] 📊 localStorage usage: ${totalMB}MB (${totalSize}KB)`);

    // Warn if approaching limits
    if (totalSize > 4096) { // > 4MB
      console.warn(`[${context}] ⚠️ localStorage usage high (${totalMB}MB)! Approaching Safari's 5MB limit.`);
    } else if (totalSize > 2048) { // > 2MB
      console.warn(`[${context}] ⚠️ localStorage usage moderate (${totalMB}MB). Consider cleanup if issues arise.`);
    }

    // Log top 5 largest items
    const topItems = items.sort((a, b) => b.sizeKB - a.sizeKB).slice(0, 5);
    console.log(`[${context}] Top storage consumers:`, topItems.map(item => `${item.key}: ${item.sizeKB}KB`).join(', '));

    return { totalKB: totalSize, totalMB: parseFloat(totalMB), items };
  } catch (error) {
    console.error(`[${context}] Error monitoring localStorage:`, error);
    return { totalKB: 0, totalMB: 0, items: [] };
  }
}

// EnhancementStatusCache removed

// Per-assistant cache interfaces removed

type AgentsContextType = {
  /**
   * Array of agents with permission metadata (may be lightweight or full)
   * - Lightweight agents: Used for list views, only have essential fields
   * - Full agents: Have config/metadata, used when starting chats or editing
   */
  agents: (Agent | LightweightAgent)[];
  /**
   * Structured display items for UI
   */
  displayItems: AgentDisplayItem[];
  /**
   * Refreshes the agents list by fetching the latest agents from the API,
   * and updating the state.
   */
  refreshAgents: (silent?: boolean) => Promise<void>;
  /**
   * Whether the agents list is currently loading.
   */
  loading: boolean;
  /**
   * Whether the agents list is currently refreshing.
   */
  refreshAgentsLoading: boolean;
  /**
   * Discovery metadata
   */
  discoveryData: DiscoveryResponse | null;
  /**
   * Error state
   */
  error: string | null;
  /**
   * Get the user's permission level for a specific graph
   */
  getGraphPermissionLevel: (graphId: string) => "admin" | "access" | null;
  /**
   * Invalidate discovery cache (call after assistant mutations)
   */
  invalidateDiscoveryCache: (userId?: string, deploymentId?: string) => void;
  /**
   * Invalidate assistant caches (call after assistant mutations)
   */
  invalidateAssistantCaches: (assistantId: string) => void;
  /**
   * Invalidate all assistant caches
   */
  invalidateAllAssistantCaches: () => void;
  /**
   * ✅ NEW: Layered cache invalidation methods
   */
  /**
   * Invalidate graph discovery cache (Layer 1 - rare operation)
   */
  invalidateGraphDiscoveryCache: (userId?: string) => void;
  /**
   * Invalidate assistant list cache (Layer 2 - for assistant operations)
   */
  invalidateAssistantListCache: (userId?: string) => void;
  /**
   * Invalidate enhancement status cache (Layer 3 - for permission operations)
   */
  invalidateEnhancementStatusCache: (userId?: string) => void;
  /**
   * Debug function to inspect cache state
   */
  debugCacheState: () => void;
  /**
   * Manually add an agent to the list (for immediate UI updates after creation)
   */
  addAgentToList: (agent: Agent | LightweightAgent) => void;
  /**
   * ✅ NEW: Hydrate a lightweight agent to full agent (fetch config/metadata)
   * Used when transitioning from list view to chat or config editing
   */
  hydrateAgent: (assistantId: string) => Promise<Agent>;
  /**
   * Default assistant state and methods (shared across all components)
   */
  defaultAssistant: { assistant_id: string; assistant_name?: string; user_id: string; graph_id?: string; created_at: string; updated_at: string } | null;
  defaultAssistantLoading: boolean;
  setDefaultAssistant: (assistantId: string) => Promise<any>;
  clearDefaultAssistant: () => Promise<any>;
  refreshDefaultAssistant: () => Promise<void>;
};

const AgentsContext = createContext<AgentsContextType | undefined>(undefined);

// Global debug function for browser console
if (typeof window !== 'undefined') {
  (window as any).debugAgentCache = () => {
    const keys = Object.keys(localStorage).filter(key => 
      key.includes('agents_') || key.includes('assistant_') || key.includes('enriched_')
    );
    keys.forEach(key => console.log(`  - ${key}`));

  };
  
  (window as any).clearAgentCache = () => {
    const keys = Object.keys(localStorage).filter(key => 
      key.includes('agents_') || key.includes('assistant_') || key.includes('enriched_')
    );
    keys.forEach(key => localStorage.removeItem(key));
  };
}

export const AgentsProvider: React.FC<{ children: ReactNode }> = ({
  children,
}) => {
  const { session } = useAuthContext();
  const { userRole, isDevAdmin: _isDevAdmin, loading: roleLoading, roleValidated } = useUserRole();
  const deployments = getDeployments();
  const [selectedDeploymentId] = useQueryState("deploymentId");
  const { defaultAssistant, setDefaultAssistant, clearDefaultAssistant, refreshDefaultAssistant, isLoading: defaultLoading } = useDefaultAssistant();

  const [agents, setAgents] = useState<(Agent | LightweightAgent)[]>([]);
  const [displayItems, setDisplayItems] = useState<AgentDisplayItem[]>([]);
  const [discoveryData, setDiscoveryData] = useState<DiscoveryResponse | null>(null);
  const [error, setError] = useState<string | null>(null);

  const _firstRequestMade = useRef(false);
  const [loading, setLoading] = useState(false);
  const [refreshAgentsLoading, setRefreshAgentsLoading] = useState(false);

  // Legacy cache configuration (unused but kept for reference)
  const _AGENTS_CACHE_KEY = 'oap_agents_cache';
  const _AGENTS_CACHE_DURATION = 5 * 60 * 1000; // 5 minutes

  // ============================================================================
  // VERSION-AWARE CACHE STATE
  // ============================================================================
  //
  // These version numbers come from the backend's `cache_state` table.
  // The backend increments versions after ANY mutation (create, update, delete).
  //
  // How it works:
  // 1. Frontend polls /cache-state every 30 seconds
  // 2. Compares received versions with locally cached versions
  // 3. If mismatch → invalidates localStorage → fetches fresh data
  //
  // This ensures multi-tab synchronization:
  // - Tab A creates agent → backend increments assistants_version
  // - Tab B polls → sees new version → invalidates cache → sees new agent
  //
  // See backend implementation:
  // - apps/langconnect/langconnect/services/langgraph_sync.py:923-958
  // - apps/langconnect/langconnect/api/mirror_apis.py:28-38
  //
  const [graphsVersion, setGraphsVersion] = useState<number | null>(null);
  const [assistantsVersion, setAssistantsVersion] = useState<number | null>(null);
  const [schemasVersion, setSchemasVersion] = useState<number | null>(null);

  /**
   * Compute a combined version key for cache validation.
   *
   * Format: "g{graphs_version}-a{assistants_version}-s{schemas_version}"
   * Example: "g1-a24-s5"
   *
   * This key is stored in localStorage alongside cached data.
   * When version key changes, we know backend data changed → invalidate cache.
   */
  const computeVersionKey = useCallback(() => {
    const g = graphsVersion ?? 0;
    const a = assistantsVersion ?? 0;
    const s = schemasVersion ?? 0;
    return `g${g}-a${a}-s${s}`;
  }, [graphsVersion, assistantsVersion, schemasVersion]);

  /**
   * Fetch current cache state from backend.
   *
   * This polls the /cache-state endpoint which returns version numbers
   * for all cache types. The backend updates these versions after mutations.
   *
   * Polling frequency: Every 30 seconds
   * Why 30s? Balance between responsiveness and server load:
   * - Shorter (e.g., 10s) = Too many requests for marginal benefit
   * - Longer (e.g., 60s) = Users wait longer to see changes from other tabs
   *
   * With WebSockets/SSE, this polling would be eliminated entirely.
   */
  const fetchCacheState = useCallback(async () => {
    if (!session?.accessToken) return;
    try {
      const res = await fetch(`/api/langconnect/agents/mirror/cache-state`, {
        headers: {
          Authorization: `Bearer ${session.accessToken}`,
          'Content-Type': 'application/json',
        },
      });
      if (!res.ok) return;
      const data = await res.json();
      setGraphsVersion(data.graphs_version ?? null);
      setAssistantsVersion(data.assistants_version ?? null);
      setSchemasVersion(data.schemas_version ?? null);
    } catch (_e) {
      // Silently fail - cache will fall back to TTL-based invalidation
      // This prevents errors during network issues or API downtime
    }
  }, [session?.accessToken]);

  /**
   * Poll cache state every 30 seconds for version-aware invalidation.
   *
   * This is the heartbeat of multi-tab synchronization. Without this polling,
   * tabs would only see changes on page refresh or cache TTL expiry.
   *
   * The interval is cleaned up when component unmounts or user logs out.
   */
  useEffect(() => {
    if (!session?.accessToken) return;

    // Fetch immediately on mount
    fetchCacheState();

    // Then poll every 30 seconds
    const interval = setInterval(fetchCacheState, 30000);

    return () => clearInterval(interval);
  }, [session?.accessToken]); // Only depend on accessToken, not fetchCacheState

  // Auto-set first assistant as default if user has no default
  useEffect(() => {
    // Skip if still loading agents or default assistant
    if (loading || defaultLoading) return;

    // Skip if no agents loaded yet
    if (agents.length === 0) return;

    // Skip if user already has a default set
    if (defaultAssistant) return;

    // Get the first assistant (sorted by created_at, most recent first)
    const sortedAgents = [...agents].sort((a, b) => {
      const dateA = new Date(a.created_at).getTime();
      const dateB = new Date(b.created_at).getTime();
      return dateB - dateA; // Most recent first
    });

    const firstAssistant = sortedAgents[0];
    if (firstAssistant) {
      setDefaultAssistant(firstAssistant.assistant_id);
    }
  }, [agents, defaultAssistant, loading, defaultLoading, setDefaultAssistant]);

  // ============================================================================
  // LOCALSTORAGE UTILITIES WITH MONITORING
  // ============================================================================
  //
  // localStorage has browser-dependent limits (typically 5-10MB per domain).
  // For power users with 100+ agents, we could approach these limits.
  // This monitoring helps detect potential issues before they cause errors.
  //
  /**
   * Check localStorage usage and warn if approaching browser limits.
   *
   * Typical limits:
   * - Chrome/Edge: ~10MB
   * - Firefox: ~10MB
   * - Safari: ~5MB
   *
   * We warn at 4MB (80% of minimum limit) to catch issues early.
   */
  const checkStorageUsage = useCallback(() => {
    try {
      let totalBytes = 0;
      for (const key in localStorage) {
        if (Object.prototype.hasOwnProperty.call(localStorage, key)) {
          totalBytes += (localStorage[key].length + key.length) * 2; // UTF-16 uses 2 bytes per char
        }
      }
      const usageMB = totalBytes / (1024 * 1024);

      // Warn if approaching limits (4MB = 80% of 5MB Safari limit)
      if (usageMB > 4) {
        console.warn(
          `[AgentsProvider] localStorage usage (${usageMB.toFixed(2)}MB) is approaching browser limits. ` +
          `Consider clearing old caches or reducing agent count.`
        );
      }

      return usageMB;
    } catch (error) {
      console.warn('[AgentsProvider] Failed to check storage usage:', error);
      return 0;
    }
  }, []);

  // ============================================================================
  // LAYERED CACHE UTILITIES (version-aware)
  // ============================================================================

  /**
   * Get graph discovery cache from localStorage.
   *
   * This cache stores available graph templates (agent blueprints).
   * TTL: 2 hours (templates rarely change)
   *
   * Returns null if:
   * - Cache doesn't exist
   * - Cache is expired (past TTL)
   * - Version mismatch (backend data changed)
   *
   * @param userId - User ID for cache isolation
   * @param expectedVersion - Expected version key (from backend)
   * @returns Cached data or null
   */
  const getGraphDiscoveryCache = useCallback((userId: string, expectedVersion: string): GraphDiscoveryCache | null => {
    try {
      const cached = localStorage.getItem(`${GRAPH_DISCOVERY_CACHE_KEY_PREFIX}${userId}`);
      if (!cached) return null;
      const data = JSON.parse(cached) as GraphDiscoveryCache;
      const now = Date.now();

      // Check TTL expiry
      if (now - data.timestamp > GRAPH_DISCOVERY_CACHE_DURATION) {
        localStorage.removeItem(`${GRAPH_DISCOVERY_CACHE_KEY_PREFIX}${userId}`);
        return null;
      }

      // Check version match (invalidate if backend changed)
      if (!data.version || data.version !== expectedVersion) {
        localStorage.removeItem(`${GRAPH_DISCOVERY_CACHE_KEY_PREFIX}${userId}`);
        return null;
      }

      return data;
    } catch (error) {
      console.warn('[AgentsProvider] Failed to read graph discovery cache:', error);
      return null;
    }
  }, []);

  /**
   * Store graph discovery cache in localStorage.
   *
   * Includes storage usage monitoring to detect potential quota issues.
   *
   * @param userId - User ID for cache isolation
   * @param graphData - Data to cache
   * @param versionKey - Current backend version key
   */
  const setGraphDiscoveryCache = useCallback((userId: string, graphData: { valid_graphs: GraphInfo[]; invalid_graphs: GraphInfo[]; scan_metadata: any }, versionKey: string) => {
    try {
      const cacheData: GraphDiscoveryCache = {
        valid_graphs: graphData.valid_graphs,
        invalid_graphs: graphData.invalid_graphs,
        scan_metadata: graphData.scan_metadata,
        timestamp: Date.now(),
        userId,
        version: versionKey,
      };
      localStorage.setItem(`${GRAPH_DISCOVERY_CACHE_KEY_PREFIX}${userId}`, JSON.stringify(cacheData));

      // Monitor storage usage after write
      checkStorageUsage();
    } catch (error) {
      console.warn('[AgentsProvider] Failed to write graph discovery cache:', error);
      // If quota exceeded, try clearing old caches
      if (error instanceof DOMException && error.name === 'QuotaExceededError') {
        console.warn('[AgentsProvider] Storage quota exceeded. Consider clearing old agent caches.');
      }
    }
  }, [checkStorageUsage]);

  const invalidateGraphDiscoveryCache = useCallback((userId: string) => {
    try {
      localStorage.removeItem(`${GRAPH_DISCOVERY_CACHE_KEY_PREFIX}${userId}`);
    } catch (error) {
      console.warn('Failed to invalidate graph discovery cache:', error);
    }
  }, []);

  /**
   * Get assistant list cache from localStorage.
   *
   * This cache stores the user's accessible assistants (agent instances).
   * TTL: 30 minutes (moderate churn - users create/edit/delete agents regularly)
   *
   * Returns null if:
   * - Cache doesn't exist
   * - Cache is expired (past TTL)
   * - Version mismatch (backend data changed)
   *
   * @param userId - User ID for cache isolation
   * @param expectedVersion - Expected version key (from backend)
   * @returns Cached data or null
   */
  /**
   * ✅ OPTIMIZED: Get lightweight assistant list from localStorage cache
   *
   * Returns cached lightweight assistant metadata if:
   * 1. Cache exists for this user
   * 2. Cache version matches backend version
   * 3. Cache hasn't expired (30 minute TTL)
   * 4. Cache size is reasonable (< 1MB, otherwise it's an old full-object cache)
   *
   * Lightweight cache stores only essential fields (~500 bytes per assistant)
   * vs full objects (~10-20KB each), avoiding localStorage quota issues.
   */
  const getAssistantListCache = useCallback((userId: string, expectedVersion: string): LightweightAssistantListCache | null => {
    try {
      const cacheKey = `${ASSISTANT_LIST_CACHE_KEY_PREFIX}${userId}`;
      const cached = localStorage.getItem(cacheKey);

      if (!cached) {
        return null;
      }

      // ✅ NEW: Check cache size to detect old full-object caches
      const cacheSizeKB = Math.round(cached.length / 1024);
      if (cacheSizeKB > 1024) { // > 1MB indicates old full-object cache
        console.warn(`[AgentsProvider] ⚠️ Detected oversized assistant cache (${cacheSizeKB}KB). Clearing old cache...`);
        localStorage.removeItem(cacheKey);
        return null;
      }

      const parsedCache: LightweightAssistantListCache = JSON.parse(cached);

      // Validate cache version
      if (parsedCache.version !== expectedVersion) {
        console.log('[AgentsProvider] Assistant cache version mismatch, invalidating...');
        localStorage.removeItem(cacheKey);
        return null;
      }

      // Validate cache expiration
      const now = Date.now();
      const age = now - parsedCache.timestamp;
      if (age > ASSISTANT_LIST_CACHE_DURATION) {
        console.log('[AgentsProvider] Assistant cache expired, invalidating...');
        localStorage.removeItem(cacheKey);
        return null;
      }

      console.log(`[AgentsProvider] ✅ Using cached assistant list (${parsedCache.assistants.length} assistants, ${cacheSizeKB}KB, age: ${Math.round(age / 1000)}s)`);
      return parsedCache;
    } catch (error) {
      console.error('[AgentsProvider] Error reading assistant list cache:', error);
      return null;
    }
  }, []);

  /**
   * ✅ OPTIMIZED: Store lightweight assistant list in localStorage cache
   *
   * Converts full AssistantInfo objects to lightweight metadata before caching.
   * This reduces storage by ~97% (50KB vs 2MB for 100 assistants).
   *
   * Includes automatic quota monitoring and cleanup on failure.
   */
  const setAssistantListCache = useCallback((userId: string, assistantData: { assistants: AssistantInfo[]; assistant_counts: any; user_role: 'dev_admin' | 'business_admin' | 'user'; is_dev_admin: boolean; deployment_id: string; deployment_name: string }, versionKey: string) => {
    try {
      // Convert to lightweight format
      const lightweightAssistants: LightweightAssistantInfo[] = assistantData.assistants.map(a => ({
        assistant_id: a.assistant_id,
        graph_id: a.graph_id,
        name: a.name,
        description: a.description ?? undefined, // Include for UI cards, convert null to undefined
        permission_level: a.permission_level,
        allowed_actions: a.allowed_actions || [], // Include for UI permissions
        created_at: a.created_at,
        updated_at: a.updated_at ?? a.created_at, // Fallback to created_at if updated_at is missing
        owner_id: a.owner_id,
        owner_display_name: a.owner_display_name, // Include for UI display
        tags: a.tags,
        metadata: a.metadata ? {
          _x_oap_is_default: a.metadata._x_oap_is_default,
          created_by: a.metadata.created_by,
          _x_oap_is_primary: a.metadata._x_oap_is_primary,
        } : undefined, // Only store essential flags to reduce cache size (99% reduction: 10KB → 50 bytes per assistant)
        _isLightweight: true as const
      }));

      const cacheData: LightweightAssistantListCache = {
        assistants: lightweightAssistants,
        assistant_counts: assistantData.assistant_counts,
        user_role: assistantData.user_role,
        is_dev_admin: assistantData.is_dev_admin,
        deployment_id: assistantData.deployment_id,
        deployment_name: assistantData.deployment_name,
        timestamp: Date.now(),
        userId,
        version: versionKey
      };

      const cacheKey = `${ASSISTANT_LIST_CACHE_KEY_PREFIX}${userId}`;
      const serialized = JSON.stringify(cacheData);

      // Monitor storage usage
      const sizeKB = Math.round(serialized.length / 1024);
      console.log(`[AgentsProvider] 💾 Caching ${lightweightAssistants.length} assistants (${sizeKB}KB)`);

      localStorage.setItem(cacheKey, serialized);

      // Monitor overall localStorage usage after caching
      monitorLocalStorageUsage('AgentsProvider');
    } catch (error) {
      // Handle quota exceeded error gracefully
      if (error instanceof DOMException && error.name === 'QuotaExceededError') {
        console.error('[AgentsProvider] ⚠️ localStorage quota exceeded, clearing old caches...');

        // Clear old graph discovery cache to free space
        try {
          localStorage.removeItem(`${GRAPH_DISCOVERY_CACHE_KEY_PREFIX}${userId}`);
          // Retry write after clearing
          const cacheKey = `${ASSISTANT_LIST_CACHE_KEY_PREFIX}${userId}`;
          const lightweightAssistants: LightweightAssistantInfo[] = assistantData.assistants.map(a => ({
            assistant_id: a.assistant_id,
            graph_id: a.graph_id,
            name: a.name,
            description: a.description ?? undefined, // Include for UI cards, convert null to undefined
            permission_level: a.permission_level,
            allowed_actions: a.allowed_actions || [], // Include for UI permissions
            created_at: a.created_at,
            updated_at: a.updated_at ?? a.created_at, // Fallback to created_at if updated_at is missing
            owner_id: a.owner_id,
            owner_display_name: a.owner_display_name, // Include for UI display
            tags: a.tags,
            metadata: a.metadata ? {
              _x_oap_is_default: a.metadata._x_oap_is_default,
              created_by: a.metadata.created_by,
              _x_oap_is_primary: a.metadata._x_oap_is_primary,
            } : undefined, // Only store essential flags to reduce cache size (99% reduction: 10KB → 50 bytes per assistant)
            _isLightweight: true as const
          }));
          const cacheData: LightweightAssistantListCache = {
            assistants: lightweightAssistants,
            assistant_counts: assistantData.assistant_counts,
            user_role: assistantData.user_role,
            is_dev_admin: assistantData.is_dev_admin,
            deployment_id: assistantData.deployment_id,
            deployment_name: assistantData.deployment_name,
            timestamp: Date.now(),
            userId,
            version: versionKey
          };
          localStorage.setItem(cacheKey, JSON.stringify(cacheData));
          console.log('[AgentsProvider] ✅ Successfully cached after cleanup');
        } catch (retryError) {
          console.error('[AgentsProvider] Failed to recover from quota exceeded error:', retryError);
        }
      } else {
        console.error('[AgentsProvider] Error setting assistant list cache:', error);
      }
    }
  }, []);

  /**
   * ✅ OPTIMIZED: Invalidate assistant list cache
   */
  const invalidateAssistantListCache = useCallback((userId: string) => {
    try {
      const cacheKey = `${ASSISTANT_LIST_CACHE_KEY_PREFIX}${userId}`;
      localStorage.removeItem(cacheKey);
      console.log('[AgentsProvider] Invalidated assistant list cache');
    } catch (error) {
      console.error('[AgentsProvider] Error invalidating assistant list cache:', error);
    }
  }, []);

  // Enhancement status cache removed
  const invalidateEnhancementStatusCache = useCallback((_userId?: string) => {}, []);

  // Smart invalidation utilities for layered caching
  const invalidateDiscoveryCache = useCallback((userId: string) => {
    // Legacy function - now invalidates all layers for compatibility
    invalidateGraphDiscoveryCache(userId);
    invalidateAssistantListCache(userId);
    invalidateEnhancementStatusCache(userId);
  }, [invalidateGraphDiscoveryCache, invalidateAssistantListCache, invalidateEnhancementStatusCache]);

  // Per-assistant caches removed

  // Cache invalidation utilities
  const invalidateAssistantCaches = useCallback((_assistantId: string) => {}, []);

  const invalidateAllAssistantCaches = useCallback(() => {}, []);

  /**
   * Helper function to fetch fresh discovery response
   */
  const fetchDiscoveryResponse = useCallback(async (deploymentId: string): Promise<{ response: DiscoveryResponse; duration: number }> => {
    const discoveryStart = Date.now();
    
    const apiResponse = await fetch(
      `/api/langconnect/user/accessible-graphs?deploymentId=${deploymentId}`,
      {
        headers: {
          Authorization: `Bearer ${session?.accessToken}`,
          'Content-Type': 'application/json',
        },
      }
    );

    if (!apiResponse.ok) {
      const errorText = await apiResponse.text();
      throw new Error(`Discovery failed: ${apiResponse.status} ${errorText}`);
    }

    const discoveryResponse: DiscoveryResponse = await apiResponse.json();
    const duration = Date.now() - discoveryStart;
    
    return { response: discoveryResponse, duration };
  }, [session?.accessToken]);

  /**
   * ✅ OPTIMIZED LAYERED DISCOVERY SYSTEM
   * Load agents using the new multi-layer caching system for maximum performance
   */
  const loadAgents = useCallback(async (useCache: boolean = true): Promise<void> => {
    if (!session?.accessToken) return;
    
    const userId = session.user?.id;
    if (!userId) return;
    
    // Ensure we have deployments
    if (!deployments || deployments.length === 0) {
      console.error('No deployments available');
      setError('No deployments configured');
      setLoading(false);
      return;
    }

    // Use selected deployment if provided, otherwise fallback to default/first
    const fallbackDeployment = deployments.find((d) => d.isDefault) || deployments[0];
    const deployment = (selectedDeploymentId && deployments.find(d => d.id === selectedDeploymentId)) || fallbackDeployment;

    // ✅ LAYERED CACHE CHECKING
    if (useCache) {
      // Fetch current backend cache versions
      await fetchCacheState();
      const versionKey = computeVersionKey();

      // Check both graph and assistant caches
      const graphData = getGraphDiscoveryCache(userId, versionKey);
      const assistantData = getAssistantListCache(userId, versionKey);

      // ✅ FULL CACHE HIT: Both graphs and assistants cached
      if (graphData && assistantData) {
        console.log('[AgentsProvider] 🚀 Full cache hit! Using cached lightweight data (graphs + assistants)');
<<<<<<< HEAD

        // ✅ NEW: Keep assistants in lightweight format (97% memory reduction!)
        // Convert cached lightweight data directly to LightweightAgent (no full AssistantInfo step)
        const lightweightAgents: LightweightAgent[] = assistantData.assistants.map(lightweight =>
          convertLightweightToAgent(lightweight, deployment.id)
        );

=======

        // ✅ NEW: Keep assistants in lightweight format (97% memory reduction!)
        // Convert cached lightweight data directly to LightweightAgent (no full AssistantInfo step)
        const lightweightAgents: LightweightAgent[] = assistantData.assistants.map(lightweight =>
          convertLightweightToAgent(lightweight, deployment.id)
        );

>>>>>>> d1b8f011
        // Create minimal AssistantInfo for display items (UI needs this structure)
        const assistantInfoForDisplay: AssistantInfo[] = assistantData.assistants.map(lightweight => ({
          assistant_id: lightweight.assistant_id,
          graph_id: lightweight.graph_id,
          name: lightweight.name,
          description: lightweight.description || '',
          permission_level: lightweight.permission_level,
          created_at: lightweight.created_at,
          updated_at: lightweight.updated_at,
          owner_id: lightweight.owner_id,
          owner_display_name: lightweight.owner_display_name || '',
          tags: lightweight.tags || [],
          allowed_actions: lightweight.allowed_actions,
        }));

        // Build discovery response from cache (for backward compatibility)
        const cachedResponse: DiscoveryResponse = {
          valid_graphs: graphData.valid_graphs,
          invalid_graphs: graphData.invalid_graphs,
          assistants: assistantInfoForDisplay,
          user_role: assistantData.user_role,
          is_dev_admin: assistantData.is_dev_admin,
          scan_metadata: graphData.scan_metadata,
          assistant_counts: assistantData.assistant_counts,
          deployment_id: assistantData.deployment_id,
          deployment_name: assistantData.deployment_name
        };

        // Set discovery data
        setDiscoveryData(cachedResponse);

        // ✅ NEW: Store lightweight agents in state (not full agents!)
        setAgents(lightweightAgents);
        setDisplayItems(mergeGraphsAndAssistants(graphData.valid_graphs, assistantInfoForDisplay, userRole));
        setLoading(false);

        console.log(`[AgentsProvider] ✅ Loaded ${lightweightAgents.length} lightweight agents from cache`);
        return; // ✅ Early return - no API call needed!
      }

      if (graphData) {
        console.log('[AgentsProvider] Partial cache hit (graphs only), will fetch fresh data...');
      }
    }

    // ✅ FRESH DATA FETCHING (cache miss or disabled)

    // Fetch fresh discovery data
    const discoveryResponse = await fetchDiscoveryResponse(deployment.id);
    const response = discoveryResponse.response;

    // Recompute version key post-fetch in case versions changed during request
    await fetchCacheState();
    const freshVersionKey = computeVersionKey();

    // ✅ CACHE BOTH LAYERS
    // Cache graph discovery data (2 hours TTL)
    setGraphDiscoveryCache(userId, {
      valid_graphs: response.valid_graphs,
      invalid_graphs: response.invalid_graphs,
      scan_metadata: response.scan_metadata
    }, freshVersionKey);

    // Cache lightweight assistant list (30 minutes TTL)
    setAssistantListCache(userId, {
      assistants: response.assistants,
      assistant_counts: response.assistant_counts,
      user_role: response.user_role,
      is_dev_admin: response.is_dev_admin,
      deployment_id: response.deployment_id,
      deployment_name: response.deployment_name
    }, freshVersionKey);

<<<<<<< HEAD
=======

>>>>>>> d1b8f011
    // Extract data from response
    const assistantInfoList = response.assistants;
    const graphs = response.valid_graphs;

    // Set discovery data
    setDiscoveryData(response);

    // Convert AssistantInfo to Agent format for frontend consumption
    const convertedAgents = assistantInfoList.map((item: AssistantInfo) => convertAssistantInfoToAgent(item, deployment.id));

    setAgents(convertedAgents);
    setDisplayItems(mergeGraphsAndAssistants(graphs, assistantInfoList, userRole));
    
    // No per-assistant enrichment
    
    setLoading(false);
  }, [
    session?.accessToken,
    session?.user?.id,
    userRole,
    deployments,
    selectedDeploymentId,
    fetchDiscoveryResponse,
    fetchCacheState,
    computeVersionKey,
    getGraphDiscoveryCache,
    setGraphDiscoveryCache
  ]);

  /**
   * ✅ NEW: Hydrate a lightweight agent to full agent with config/metadata.
   *
   * This function is called when transitioning from list view to operations that
   * need full agent details (starting a chat, editing configuration).
   *
   * Process:
   * 1. Check if agent is already full (using type guard)
   * 2. If lightweight, fetch full details from LangGraph API
   * 3. Convert to full Agent format
   * 4. Update agent in state
   * 5. Return full Agent
   *
   * @param assistantId - ID of the assistant to hydrate
   * @returns Full Agent with config/metadata
   */
  const hydrateAgent = useCallback(async (assistantId: string): Promise<Agent> => {
    // Find the agent in current state
    const agent = agents.find(a => a.assistant_id === assistantId);

    if (!agent) {
      throw new Error(`Agent ${assistantId} not found in state`);
    }

    // If already full, return it
    if (isFullAgent(agent)) {
      console.log(`[AgentsProvider] Agent ${assistantId} already hydrated`);
      return agent;
    }

    console.log(`[AgentsProvider] Hydrating lightweight agent ${assistantId}...`);

    // Fetch full assistant details from LangConnect mirror API
    const apiUrl = `/api/langconnect/agents/mirror/assistants/${assistantId}?ts=${Date.now()}`;
    const response = await fetch(apiUrl, {
      cache: 'no-store',
      headers: {
        Authorization: `Bearer ${session?.accessToken}`,
        'Content-Type': 'application/json',
        'Cache-Control': 'no-cache',
      },
    });

    if (!response.ok) {
      const errorText = await response.text();
      throw new Error(`Failed to hydrate agent: ${response.status} ${errorText}`);
    }

    const fullAssistantData = await response.json();

    // Parse JSONB fields if they're strings (from database)
    const parseJsonField = (field: any) => {
      if (typeof field === 'string') {
        try {
          return JSON.parse(field);
        } catch (error) {
          console.warn(`[AgentsProvider] Failed to parse JSONB field:`, error);
          return {};
        }
      }
      return field || {};
    };

    fullAssistantData.config = parseJsonField(fullAssistantData.config);
    fullAssistantData.metadata = parseJsonField(fullAssistantData.metadata);

    // Convert to full Agent format
    const fullAgent: Agent = {
      ...agent, // Keep lightweight fields
      config: fullAssistantData.config,
      metadata: fullAssistantData.metadata,
      version: fullAssistantData.version || agent.version,
    } as Agent;

    // Remove the _isLightweight flag if it exists
    if ('_isLightweight' in fullAgent) {
      delete (fullAgent as any)._isLightweight;
    }

    // Update agent in state
    setAgents(prevAgents =>
      prevAgents.map(a =>
        a.assistant_id === assistantId ? fullAgent : a
      )
    );

    console.log(`[AgentsProvider] ✅ Hydrated agent ${assistantId}`);
    return fullAgent;
  }, [agents, session?.accessToken]);

  // Track when we've made the first request
  const hasInitiallyLoaded = useRef(false);
  const lastDeploymentId = useRef<string | null>(null);

  // Initial load and refresh when deploymentId changes
  useEffect(() => {
    if (!session?.accessToken) {
      return;
    }

    // Wait for UserRoleProvider to finish loading before starting discovery
    if (roleLoading) {
      return;
    }

    // Wait for role to be validated with a valid session (not a fallback)
    if (!roleValidated) {
      return;
    }

    // Check if this is initial load or deployment changed
    const shouldLoad = !hasInitiallyLoaded.current || 
                      (lastDeploymentId.current !== selectedDeploymentId);

    if (shouldLoad) {
      hasInitiallyLoaded.current = true;
      lastDeploymentId.current = selectedDeploymentId;
      
      setLoading(true);
      loadAgents().finally(() => {
        setLoading(false);
      });
    }
  }, [session?.accessToken, userRole, roleLoading, roleValidated, selectedDeploymentId]); // Removed loadAgents to prevent infinite loop

  // Refresh function
  const refreshAgents = useCallback(async (silent: boolean = false) => {

    if (!session?.accessToken) {
      console.warn("⚠️ No access token found for refreshAgents");
      if (!silent) {
        toast.error("No access token found", {
          richColors: true,
        });
      }
      return;
    }

    try {
      
      setRefreshAgentsLoading(true);

      // Force true cache bypass for refresh
      await loadAgents(false); // FALSE = bypass cache completely
      
      if (!silent) {
        const message = agentMessages.refresh.success();
        notify.success(message.title, {
          description: message.description,
          key: message.key,
        });
      }
    } catch (e) {
      console.error("❌ Failed to refresh agents:", e);
      if (!silent) {
        const message = agentMessages.refresh.error(e instanceof Error ? e.message : 'Unknown error');
        notify.error(message.title, {
          description: message.description,
          key: message.key,
        });
      }
    } finally {
      setRefreshAgentsLoading(false);
    }
  }, [session?.accessToken, loadAgents]);

  // Function to manually add an agent to the list for immediate UI updates
  const addAgentToList = useCallback((newAgent: Agent | LightweightAgent) => {

    // ✅ UPDATED: Handle both lightweight and full agents
    let optimisticAgent: Agent | LightweightAgent;

    if (isFullAgent(newAgent)) {
      // Add optimistic creation timestamp to full agents
      optimisticAgent = {
        ...newAgent,
        metadata: {
          ...newAgent.metadata,
          optimistic_created_at: Date.now()
        }
      };
    } else {
      // Lightweight agents don't have metadata field
      optimisticAgent = newAgent;
    }

    // Add to agents array
    setAgents(prevAgents => {

      // Check if agent already exists to avoid duplicates
      const exists = prevAgents.some(a => a.assistant_id === newAgent.assistant_id);
      if (exists) {
        return prevAgents;
      }

      const newAgents = [...prevAgents, optimisticAgent];

      // Force React to re-render by returning a new reference
      return newAgents;
    });
    
    // Also update display items
    setDisplayItems(prevItems => {
      
      const exists = prevItems.some(item => 
        item.type === 'assistant' && item.assistant_id === optimisticAgent.assistant_id
      );
      if (exists) {
        return prevItems;
      }
      
      // Create display item for the new agent
      // ✅ UPDATED: Handle both lightweight (has description field) and full agents (description in metadata)
      const description = isLightweightAgent(optimisticAgent)
        ? optimisticAgent.description || ""
        : (typeof (optimisticAgent.metadata as any)?.description === 'string' ? (optimisticAgent.metadata as any).description : optimisticAgent.description) || "";

      const newDisplayItem: AgentDisplayItem = {
        id: `assistant_${optimisticAgent.assistant_id}`,
        type: "assistant",
        name: optimisticAgent.name,
        description: description,
        assistant_id: optimisticAgent.assistant_id,
        graph_id: optimisticAgent.graph_id,
        permission_level: optimisticAgent.permission_level || "owner",
        owner_id: optimisticAgent.owner_id || session?.user?.id || "",
        owner_display_name: optimisticAgent.owner_display_name || session?.user?.email || "You",
        created_at: optimisticAgent.created_at,
        updated_at: optimisticAgent.updated_at,
      };
      
      const newDisplayItems = [...prevItems, newDisplayItem];
      
      return newDisplayItems;
    });
    
  }, [session?.user?.id, session?.user?.email]);

  const agentsContextValue: AgentsContextType = useMemo(() => ({
    agents,
    displayItems,
    refreshAgents,
    loading,
    refreshAgentsLoading,
    discoveryData,
    error,
    getGraphPermissionLevel: (graphId: string) => {
      const graph = discoveryData?.valid_graphs?.find(g => g.graph_id === graphId);
      const permissionLevel = graph?.user_permission_level as "admin" | "access" | null;
      
      return permissionLevel;
    },
    invalidateDiscoveryCache: (userId?: string, deploymentId?: string) => {
      const userIdToInvalidate = userId || session?.user?.id;
      if (userIdToInvalidate) {
        invalidateDiscoveryCache(userIdToInvalidate);
      }
    },
    invalidateAssistantCaches,
    invalidateAllAssistantCaches,
    // ✅ NEW: Layered cache invalidation methods
    invalidateGraphDiscoveryCache: (userId?: string) => {
      const userIdToInvalidate = userId || session?.user?.id;
      if (userIdToInvalidate) {
        invalidateGraphDiscoveryCache(userIdToInvalidate);
      }
    },
    invalidateAssistantListCache: (userId?: string) => {
      const userIdToInvalidate = userId || session?.user?.id;
      if (userIdToInvalidate) {
        invalidateAssistantListCache(userIdToInvalidate);
      }
    },
    invalidateEnhancementStatusCache: (userId?: string) => {
      const userIdToInvalidate = userId || session?.user?.id;
      if (userIdToInvalidate) {
        invalidateEnhancementStatusCache(userIdToInvalidate);
      }
    },
    debugCacheState: () => {
      const userId = session?.user?.id;

      if (userId) {
        // Check graph cache layer only (assistant caching disabled)
        const graphCache = getGraphDiscoveryCache(userId, computeVersionKey());

        if (graphCache) {
          console.log('[AgentsProvider] Graph cache exists:', {
            graphCount: graphCache.valid_graphs.length,
            version: computeVersionKey()
          });
        } else {
          console.log('[AgentsProvider] No graph cache found');
        }
      }

      // List all cache keys in localStorage
      const cacheKeys = Object.keys(localStorage).filter(key =>
        key.includes('agents_') || key.includes('assistant_') || key.includes('enriched_')
      );
      if (cacheKeys.length > 0) {
        console.log('[AgentsProvider] Cache keys in localStorage:', cacheKeys);
      }
    },
    addAgentToList,
    hydrateAgent,
    defaultAssistant,
    defaultAssistantLoading: defaultLoading,
    setDefaultAssistant,
    clearDefaultAssistant,
    refreshDefaultAssistant,
  }), [
    agents,
    displayItems,
    refreshAgents,
    loading,
    refreshAgentsLoading,
    discoveryData,
    error,
    session?.user?.id,
    invalidateDiscoveryCache,
    invalidateAssistantCaches,
    invalidateAllAssistantCaches,
    invalidateGraphDiscoveryCache,
    invalidateAssistantListCache,
    getGraphDiscoveryCache,
    computeVersionKey,
    addAgentToList,
    hydrateAgent,
    defaultAssistant,
    defaultLoading,
    setDefaultAssistant,
    clearDefaultAssistant,
    refreshDefaultAssistant,
  ]);

  return (
    <AgentsContext.Provider value={agentsContextValue}>
      {children}
    </AgentsContext.Provider>
  );
};

// Create a custom hook to use the context
export const useAgentsContext = (): AgentsContextType => {
  const context = useContext(AgentsContext);
  if (context === undefined) {
    throw new Error("useAgentsContext must be used within a AgentsProvider");
  }
  return context;
};

export default AgentsContext;<|MERGE_RESOLUTION|>--- conflicted
+++ resolved
@@ -1134,7 +1134,6 @@
       // ✅ FULL CACHE HIT: Both graphs and assistants cached
       if (graphData && assistantData) {
         console.log('[AgentsProvider] 🚀 Full cache hit! Using cached lightweight data (graphs + assistants)');
-<<<<<<< HEAD
 
         // ✅ NEW: Keep assistants in lightweight format (97% memory reduction!)
         // Convert cached lightweight data directly to LightweightAgent (no full AssistantInfo step)
@@ -1142,15 +1141,6 @@
           convertLightweightToAgent(lightweight, deployment.id)
         );
 
-=======
-
-        // ✅ NEW: Keep assistants in lightweight format (97% memory reduction!)
-        // Convert cached lightweight data directly to LightweightAgent (no full AssistantInfo step)
-        const lightweightAgents: LightweightAgent[] = assistantData.assistants.map(lightweight =>
-          convertLightweightToAgent(lightweight, deployment.id)
-        );
-
->>>>>>> d1b8f011
         // Create minimal AssistantInfo for display items (UI needs this structure)
         const assistantInfoForDisplay: AssistantInfo[] = assistantData.assistants.map(lightweight => ({
           assistant_id: lightweight.assistant_id,
@@ -1224,10 +1214,7 @@
       deployment_name: response.deployment_name
     }, freshVersionKey);
 
-<<<<<<< HEAD
-=======
-
->>>>>>> d1b8f011
+
     // Extract data from response
     const assistantInfoList = response.assistants;
     const graphs = response.valid_graphs;
