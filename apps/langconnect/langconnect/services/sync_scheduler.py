"""
Background sync scheduler for LangGraph mirroring.

This service runs periodic sync operations to keep mirrors up-to-date
with external changes in LangGraph (assistants created outside the UI).
"""

import asyncio
import logging
import os
from typing import Optional
from datetime import datetime, timedelta

from langconnect.services.langgraph_sync import LangGraphSyncService
from langconnect.services.langgraph_integration import get_langgraph_service
from langconnect.services.thread_naming_service import ThreadNamingService
from langconnect.database.connection import get_db_pool

log = logging.getLogger(__name__)


class SyncScheduler:
    """Background scheduler for LangGraph sync operations."""

    def __init__(
        self,
        incremental_interval_minutes: int = 2,
        full_sync_interval_minutes: int = 15,
        cleanup_interval_hours: int = 24,
        graph_discovery_interval_minutes: int = 15,
        thread_naming_interval_seconds: int = 30
    ):
        self.incremental_interval = timedelta(minutes=incremental_interval_minutes)
        self.full_sync_interval = timedelta(minutes=full_sync_interval_minutes)
        self.cleanup_interval = timedelta(hours=cleanup_interval_hours)
        self.graph_discovery_interval = timedelta(minutes=graph_discovery_interval_minutes)
        self.thread_naming_interval = timedelta(seconds=thread_naming_interval_seconds)

        self.last_incremental_sync: Optional[datetime] = None
        self.last_full_sync: Optional[datetime] = None
        self.last_cleanup: Optional[datetime] = None
        self.last_graph_discovery: Optional[datetime] = None
        self.last_thread_naming: Optional[datetime] = None

        self.running = False
        self.task: Optional[asyncio.Task] = None

        log.info(f"Sync scheduler initialized: incremental={incremental_interval_minutes}m, full={full_sync_interval_minutes}m, cleanup={cleanup_interval_hours}h, graph_discovery={graph_discovery_interval_minutes}m, thread_naming={thread_naming_interval_seconds}s")
    
    async def start(self):
        """Start the background sync scheduler."""
        if self.running:
            log.warning("Sync scheduler already running")
            return
        
        self.running = True
        self.task = asyncio.create_task(self._run_scheduler())
        log.info("Sync scheduler started")
    
    async def stop(self):
        """Stop the background sync scheduler."""
        if not self.running:
            return
        
        self.running = False
        if self.task:
            self.task.cancel()
            try:
                await self.task
            except asyncio.CancelledError:
                pass
        
        log.info("Sync scheduler stopped")
    
    async def _run_scheduler(self):
        """Main scheduler loop."""
        try:
            while self.running:
                now = datetime.utcnow()

                # Check if incremental sync is due
                if (self.last_incremental_sync is None or
                    now - self.last_incremental_sync >= self.incremental_interval):
                    await self._run_incremental_sync()
                    self.last_incremental_sync = now

                # Check if full sync is due
                if (self.last_full_sync is None or
                    now - self.last_full_sync >= self.full_sync_interval):
                    await self._run_full_sync()
                    self.last_full_sync = now

                # Check if graph discovery is due
                if (self.last_graph_discovery is None or
                    now - self.last_graph_discovery >= self.graph_discovery_interval):
                    await self._run_graph_discovery()
                    self.last_graph_discovery = now

                # Check if cleanup is due
                if (self.last_cleanup is None or
                    now - self.last_cleanup >= self.cleanup_interval):
                    await self._run_cleanup()
                    self.last_cleanup = now

                # Check if thread naming is due
                if (self.last_thread_naming is None or
                    now - self.last_thread_naming >= self.thread_naming_interval):
                    await self._run_thread_naming()
                    self.last_thread_naming = now

                # Sleep for 30 seconds before next check
                await asyncio.sleep(30)
                
        except asyncio.CancelledError:
            log.info("Sync scheduler cancelled")
        except Exception as e:
            log.error(f"Sync scheduler error: {e}")
            # Continue running despite errors
            if self.running:
                await asyncio.sleep(60)  # Wait a minute before retrying
                await self._run_scheduler()  # Restart the loop
    
    async def _run_incremental_sync(self):
        """Run incremental sync operation."""
        try:
            log.info("Running scheduled incremental sync")
            
            langgraph_service = get_langgraph_service()
            sync_service = LangGraphSyncService(langgraph_service)
            
            stats = await sync_service.sync_assistants_incremental()
            
            # Log summary
            if "error" not in stats:
                log.info(f"Incremental sync completed: {stats.get('new_assistants', 0)} new, {stats.get('updated_assistants', 0)} updated, {len(stats.get('errors', []))} errors")
            else:
                log.error(f"Incremental sync failed: {stats['error']}")
                
        except Exception as e:
            log.error(f"Failed to run incremental sync: {e}")
    
    async def _run_full_sync(self):
        """Run full sync operation."""
        try:
            log.info("Running scheduled full sync")

            langgraph_service = get_langgraph_service()
            sync_service = LangGraphSyncService(langgraph_service)

            stats = await sync_service.sync_all_full()

            # Log summary
            if "error" not in stats:
                log.info(f"Full sync completed: {stats.get('new_assistants', 0)} new, {stats.get('updated_assistants', 0)} updated, {stats.get('inactive_graphs', 0)} inactive graphs")
            else:
                log.error(f"Full sync failed: {stats['error']}")

        except Exception as e:
            log.error(f"Failed to run full sync: {e}")

    async def _run_graph_discovery(self):
        """Run graph discovery and permission sync operation."""
        try:
            log.info("Running scheduled graph discovery and permission sync")

            langgraph_service = get_langgraph_service()
            sync_service = LangGraphSyncService(langgraph_service)

            stats = await sync_service.sync_graph_discovery_and_permissions()

            # Log summary
            if stats.get("success"):
                log.info(f"Graph discovery completed: {stats.get('graphs_found', 0)} graphs found, "
                        f"{stats.get('graphs_updated', 0)} updated, "
                        f"{stats.get('permissions_granted', 0)} permissions granted")
            else:
                log.error(f"Graph discovery failed: {stats.get('error', 'Unknown error')}")

        except Exception as e:
            log.error(f"Failed to run graph discovery: {e}")

    async def _run_cleanup(self):
        """Run cleanup operation."""
        try:
            log.info("Running scheduled cleanup")

            langgraph_service = get_langgraph_service()
            sync_service = LangGraphSyncService(langgraph_service)

            stats = await sync_service.cleanup_stale_mirrors(grace_period_days=7)

            # Log summary
            if "error" not in stats:
                removed_assistants = stats.get('stale_assistants_removed', 0)
                removed_graphs = stats.get('stale_graphs_removed', 0)
                if removed_assistants > 0 or removed_graphs > 0:
                    log.info(f"Cleanup completed: {removed_assistants} assistants, {removed_graphs} graphs removed")
                else:
                    log.debug("Cleanup completed: nothing to remove")
            else:
                log.error(f"Cleanup failed: {stats['error']}")

        except Exception as e:
            log.error(f"Failed to run cleanup: {e}")

    async def _run_thread_naming(self):
        """Run thread naming operation."""
        try:
            log.debug("Running scheduled thread naming")

            # Get database pool
            db_pool = await get_db_pool()

            # Create naming service instance
            naming_service = ThreadNamingService(db_pool=db_pool)

            # Process batch of threads (max 5 per run, min 60s since last naming)
            batch_size = int(os.getenv("THREAD_NAMING_BATCH_SIZE", "5"))
            min_interval = int(os.getenv("THREAD_NAMING_MIN_INTERVAL_SECONDS", "60"))

            stats = await naming_service.process_batch(
                limit=batch_size,
                min_interval_seconds=min_interval
            )

            # Log summary (only if threads were processed)
            if stats["processed"] > 0:
                log.info(
                    f"Thread naming completed: {stats['succeeded']} succeeded, "
                    f"{stats['failed']} failed of {stats['processed']} processed"
                )

        except Exception as e:
            log.error(f"Failed to run thread naming: {e}")


# Global scheduler instance
_scheduler: Optional[SyncScheduler] = None


def get_scheduler() -> SyncScheduler:
    """Get the global scheduler instance with configuration from environment variables."""
    global _scheduler
    if _scheduler is None:
        # Read intervals from environment variables with sensible defaults
<<<<<<< HEAD
        incremental_interval = int(os.getenv("SYNC_INCREMENTAL_INTERVAL_MINUTES", "15"))
        full_sync_interval = int(os.getenv("SYNC_FULL_INTERVAL_MINUTES", "30"))
        cleanup_interval = int(os.getenv("SYNC_CLEANUP_INTERVAL_HOURS", "30"))
        graph_discovery_interval = int(os.getenv("SYNC_GRAPH_DISCOVERY_INTERVAL_MINUTES", "30"))
=======
        incremental_interval = int(os.getenv("SYNC_INCREMENTAL_INTERVAL_MINUTES", "2"))
        full_sync_interval = int(os.getenv("SYNC_FULL_INTERVAL_MINUTES", "15"))
        cleanup_interval = int(os.getenv("SYNC_CLEANUP_INTERVAL_HOURS", "24"))
        graph_discovery_interval = int(os.getenv("SYNC_GRAPH_DISCOVERY_INTERVAL_MINUTES", "15"))
        thread_naming_interval = int(os.getenv("THREAD_NAMING_INTERVAL_SECONDS", "30"))
>>>>>>> d1b8f011

        _scheduler = SyncScheduler(
            incremental_interval_minutes=incremental_interval,
            full_sync_interval_minutes=full_sync_interval,
            cleanup_interval_hours=cleanup_interval,
            graph_discovery_interval_minutes=graph_discovery_interval,
            thread_naming_interval_seconds=thread_naming_interval
        )
    return _scheduler


async def start_sync_scheduler():
    """Start the background sync scheduler."""
    scheduler = get_scheduler()
    await scheduler.start()


async def stop_sync_scheduler():
    """Stop the background sync scheduler."""
    scheduler = get_scheduler()
    await scheduler.stop()<|MERGE_RESOLUTION|>--- conflicted
+++ resolved
@@ -243,18 +243,11 @@
     global _scheduler
     if _scheduler is None:
         # Read intervals from environment variables with sensible defaults
-<<<<<<< HEAD
-        incremental_interval = int(os.getenv("SYNC_INCREMENTAL_INTERVAL_MINUTES", "15"))
-        full_sync_interval = int(os.getenv("SYNC_FULL_INTERVAL_MINUTES", "30"))
-        cleanup_interval = int(os.getenv("SYNC_CLEANUP_INTERVAL_HOURS", "30"))
-        graph_discovery_interval = int(os.getenv("SYNC_GRAPH_DISCOVERY_INTERVAL_MINUTES", "30"))
-=======
         incremental_interval = int(os.getenv("SYNC_INCREMENTAL_INTERVAL_MINUTES", "2"))
         full_sync_interval = int(os.getenv("SYNC_FULL_INTERVAL_MINUTES", "15"))
         cleanup_interval = int(os.getenv("SYNC_CLEANUP_INTERVAL_HOURS", "24"))
         graph_discovery_interval = int(os.getenv("SYNC_GRAPH_DISCOVERY_INTERVAL_MINUTES", "15"))
         thread_naming_interval = int(os.getenv("THREAD_NAMING_INTERVAL_SECONDS", "30"))
->>>>>>> d1b8f011
 
         _scheduler = SyncScheduler(
             incremental_interval_minutes=incremental_interval,
