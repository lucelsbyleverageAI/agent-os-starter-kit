--- conflicted
+++ resolved
@@ -4,10 +4,7 @@
 description = "LangConnect: A RAG service"
 readme = "README.md"
 requires-python = ">=3.11,<4.0"
-<<<<<<< HEAD
-=======
 authors = [{name = "Leverage AI UK", email = "luc@leverage-ai.co.uk"}]
->>>>>>> ec97d459
 dynamic = []
 
 [tool.poetry]
@@ -15,10 +12,7 @@
 version = "0.0.1"
 description = "LangConnect: A RAG service"
 readme = "README.md"
-<<<<<<< HEAD
-=======
 authors = ["Leverage AI UK <luc@leverage-ai.co.uk>"]
->>>>>>> ec97d459
 packages = [{include = "langconnect"}]
 
 [tool.poetry.dependencies]
